--- conflicted
+++ resolved
@@ -22,10 +22,7 @@
 	"sync"
 	"sync/atomic"
 
-<<<<<<< HEAD
-=======
 	"github.com/pingcap/tidb/config"
->>>>>>> 33236ba8
 	"github.com/pingcap/tidb/metrics"
 )
 
@@ -85,16 +82,10 @@
 // softScale means the scale of the soft limit to the hard limit.
 const softScale = 0.8
 
-<<<<<<< HEAD
-type bytesLimits struct {
-	bytesHardLimit int64 // bytesHardLimit <= 0 means no limit.
-	bytesSoftLimit int64
-=======
 // bytesLimits holds limit config atomically.
 type bytesLimits struct {
 	bytesHardLimit int64 // bytesHardLimit <= 0 means no limit, used for actionMuForHardLimit.
 	bytesSoftLimit int64 // bytesSoftLimit <= 0 means no limit, used for actionMuForSoftLimit.
->>>>>>> 33236ba8
 }
 
 // InitTracker initializes a memory tracker.
@@ -611,20 +602,11 @@
 	LabelForNonTransactionalDML = -23
 	// LabelForAnalyzeMemory represents the label of the memory of each analyze job
 	LabelForAnalyzeMemory int = -23
-<<<<<<< HEAD
-	// LabelForAnalyzeSharedMemory represents the label of the global memory of all analyze jobs
-	LabelForAnalyzeSharedMemory int = -24
-=======
 	// LabelForGlobalAnalyzeMemory represents the label of the global memory of all analyze jobs
 	LabelForGlobalAnalyzeMemory int = -24
->>>>>>> 33236ba8
 )
 
 // MetricsTypes is used to get label for metrics
 var MetricsTypes = map[int]string{
-<<<<<<< HEAD
-	LabelForAnalyzeSharedMemory: "analyze",
-=======
 	LabelForGlobalAnalyzeMemory: "analyze",
->>>>>>> 33236ba8
 }