// Copyright 2018 PingCAP, Inc.
//
// Licensed under the Apache License, Version 2.0 (the "License");
// you may not use this file except in compliance with the License.
// You may obtain a copy of the License at
//
//     http://www.apache.org/licenses/LICENSE-2.0
//
// Unless required by applicable law or agreed to in writing, software
// distributed under the License is distributed on an "AS IS" BASIS,
// WITHOUT WARRANTIES OR CONDITIONS OF ANY KIND, either express or implied.
// See the License for the specific language governing permissions and
// limitations under the License.

package memory

import (
	"bytes"
	"fmt"
<<<<<<< HEAD
	"runtime"
	"sort"
=======
>>>>>>> da1b82aa
	"strconv"
	"sync"
	"sync/atomic"

	"github.com/pingcap/tidb/metrics"
	atomicutil "go.uber.org/atomic"
	"golang.org/x/exp/slices"
)

// TrackMemWhenExceeds is the threshold when memory usage needs to be tracked.
const TrackMemWhenExceeds = 104857600 // 100MB

// Tracker is used to track the memory usage during query execution.
// It contains an optional limit and can be arranged into a tree structure
// such that the consumption tracked by a Tracker is also tracked by
// its ancestors. The main idea comes from Apache Impala:
//
// https://github.com/cloudera/Impala/blob/cdh5-trunk/be/src/runtime/mem-tracker.h
//
// By default, memory consumption is tracked via calls to "Consume()", either to
// the tracker itself or to one of its descendents. A typical sequence of calls
// for a single Tracker is:
// 1. tracker.SetLabel() / tracker.SetActionOnExceed() / tracker.AttachTo()
// 2. tracker.Consume() / tracker.ReplaceChild() / tracker.BytesConsumed()
//
// NOTE: We only protect concurrent access to "bytesConsumed" and "children",
// that is to say:
// 1. Only "BytesConsumed()", "Consume()" and "AttachTo()" are thread-safe.
// 2. Other operations of a Tracker tree is not thread-safe.
//
// We have two limits for the memory quota: soft limit and hard limit.
// If the soft limit is exceeded, we will trigger the action that alleviates the
// speed of memory growth. The soft limit is hard-coded as `0.8*hard limit`.
// The actions that could be triggered are: AggSpillDiskAction.
//
// If the hard limit is exceeded, we will trigger the action that immediately
// reduces memory usage. The hard limit is set by the system variable `tidb_mem_query_quota`.
// The actions that could be triggered are: SpillDiskAction, SortAndSpillDiskAction, rateLimitAction,
// PanicOnExceed, globalPanicOnExceed, LogOnExceed.
type Tracker struct {
	mu struct {
		sync.Mutex
		// The children memory trackers. If the Tracker is the Global Tracker, like executor.GlobalDiskUsageTracker,
		// we wouldn't maintain its children in order to avoiding mutex contention.
		children map[int][]*Tracker
	}
	actionMuForHardLimit actionMu
	actionMuForSoftLimit actionMu
	parMu                struct {
		sync.Mutex
		parent *Tracker // The parent memory tracker.
	}

	label         int   // Label of this "Tracker".
	bytesConsumed int64 // Consumed bytes.
	bytesReleased int64 // Released bytes.
	bytesLimit    atomic.Value
	maxConsumed   atomicutil.Int64 // max number of bytes consumed during execution.
	isGlobal      bool             // isGlobal indicates whether this tracker is global tracker
}

type actionMu struct {
	sync.Mutex
	actionOnExceed ActionOnExceed
}

// GCAwareMemoryTrack is used to turn on/off the GC-aware memory track
var GCAwareMemoryTrack = atomicutil.NewBool(false)

type finalizerRef struct {
	byte
}

// softScale means the scale of the soft limit to the hard limit.
const softScale = 0.8

// bytesLimits holds limit config atomically.
type bytesLimits struct {
	bytesHardLimit int64 // bytesHardLimit <= 0 means no limit, used for actionMuForHardLimit.
	bytesSoftLimit int64 // bytesSoftLimit <= 0 means no limit, used for actionMuForSoftLimit.
}

// InitTracker initializes a memory tracker.
//	1. "label" is the label used in the usage string.
//	2. "bytesLimit <= 0" means no limit.
// For the common tracker, isGlobal is default as false
func InitTracker(t *Tracker, label int, bytesLimit int64, action ActionOnExceed) {
	t.mu.children = nil
	t.actionMuForHardLimit.actionOnExceed = action
	t.actionMuForSoftLimit.actionOnExceed = nil
	t.parMu.parent = nil

	t.label = label
	t.bytesLimit.Store(&bytesLimits{
		bytesHardLimit: bytesLimit,
		bytesSoftLimit: int64(float64(bytesLimit) * softScale),
	})
	t.maxConsumed.Store(0)
	t.isGlobal = false
}

// NewTracker creates a memory tracker.
//	1. "label" is the label used in the usage string.
//	2. "bytesLimit <= 0" means no limit.
// For the common tracker, isGlobal is default as false
func NewTracker(label int, bytesLimit int64) *Tracker {
	t := &Tracker{
		label: label,
	}
	t.bytesLimit.Store(&bytesLimits{
		bytesHardLimit: bytesLimit,
		bytesSoftLimit: int64(float64(bytesLimit) * softScale),
	})
	t.actionMuForHardLimit.actionOnExceed = &LogOnExceed{}
	t.isGlobal = false
	return t
}

// NewGlobalTracker creates a global tracker, its isGlobal is default as true
func NewGlobalTracker(label int, bytesLimit int64) *Tracker {
	t := &Tracker{
		label: label,
	}
	t.bytesLimit.Store(&bytesLimits{
		bytesHardLimit: bytesLimit,
		bytesSoftLimit: int64(float64(bytesLimit) * softScale),
	})
	t.actionMuForHardLimit.actionOnExceed = &LogOnExceed{}
	t.isGlobal = true
	return t
}

// CheckBytesLimit check whether the bytes limit of the tracker is equal to a value.
// Only used in test.
func (t *Tracker) CheckBytesLimit(val int64) bool {
	return t.bytesLimit.Load().(*bytesLimits).bytesHardLimit == val
}

// SetBytesLimit sets the bytes limit for this tracker.
// "bytesHardLimit <= 0" means no limit.
func (t *Tracker) SetBytesLimit(bytesLimit int64) {
	t.bytesLimit.Store(&bytesLimits{
		bytesHardLimit: bytesLimit,
		bytesSoftLimit: int64(float64(bytesLimit) * softScale),
	})
}

// GetBytesLimit gets the bytes limit for this tracker.
// "bytesHardLimit <= 0" means no limit.
func (t *Tracker) GetBytesLimit() int64 {
	return t.bytesLimit.Load().(*bytesLimits).bytesHardLimit
}

// CheckExceed checks whether the consumed bytes is exceed for this tracker.
func (t *Tracker) CheckExceed() bool {
	bytesHardLimit := t.bytesLimit.Load().(*bytesLimits).bytesHardLimit
	return atomic.LoadInt64(&t.bytesConsumed) >= bytesHardLimit && bytesHardLimit > 0
}

// SetActionOnExceed sets the action when memory usage exceeds bytesHardLimit.
func (t *Tracker) SetActionOnExceed(a ActionOnExceed) {
	t.actionMuForHardLimit.Lock()
	t.actionMuForHardLimit.actionOnExceed = a
	t.actionMuForHardLimit.Unlock()
}

// FallbackOldAndSetNewAction sets the action when memory usage exceeds bytesHardLimit
// and set the original action as its fallback.
func (t *Tracker) FallbackOldAndSetNewAction(a ActionOnExceed) {
	t.actionMuForHardLimit.Lock()
	defer t.actionMuForHardLimit.Unlock()
	t.actionMuForHardLimit.actionOnExceed = reArrangeFallback(t.actionMuForHardLimit.actionOnExceed, a)
}

// FallbackOldAndSetNewActionForSoftLimit sets the action when memory usage exceeds bytesSoftLimit
// and set the original action as its fallback.
func (t *Tracker) FallbackOldAndSetNewActionForSoftLimit(a ActionOnExceed) {
	t.actionMuForSoftLimit.Lock()
	defer t.actionMuForSoftLimit.Unlock()
	t.actionMuForSoftLimit.actionOnExceed = reArrangeFallback(t.actionMuForSoftLimit.actionOnExceed, a)
}

// GetFallbackForTest get the oom action used by test.
func (t *Tracker) GetFallbackForTest(ignoreFinishedAction bool) ActionOnExceed {
	t.actionMuForHardLimit.Lock()
	defer t.actionMuForHardLimit.Unlock()
	if t.actionMuForHardLimit.actionOnExceed != nil && t.actionMuForHardLimit.actionOnExceed.IsFinished() && ignoreFinishedAction {
		t.actionMuForHardLimit.actionOnExceed = t.actionMuForHardLimit.actionOnExceed.GetFallback()
	}
	return t.actionMuForHardLimit.actionOnExceed
}

// reArrangeFallback merge two action chains and rearrange them by priority in descending order.
func reArrangeFallback(a ActionOnExceed, b ActionOnExceed) ActionOnExceed {
	if a == nil {
		return b
	}
	if b == nil {
		return a
	}
	if a.GetPriority() < b.GetPriority() {
		a, b = b, a
		a.SetFallback(b)
	} else {
		a.SetFallback(reArrangeFallback(a.GetFallback(), b))
	}
	return a
}

// SetLabel sets the label of a Tracker.
func (t *Tracker) SetLabel(label int) {
	parent := t.getParent()
	t.Detach()
	t.label = label
	if parent != nil {
		t.AttachTo(parent)
	}
}

// Label gets the label of a Tracker.
func (t *Tracker) Label() int {
	return t.label
}

// AttachTo attaches this memory tracker as a child to another Tracker. If it
// already has a parent, this function will remove it from the old parent.
// Its consumed memory usage is used to update all its ancestors.
func (t *Tracker) AttachTo(parent *Tracker) {
	if parent.isGlobal {
		t.AttachToGlobalTracker(parent)
		return
	}
	oldParent := t.getParent()
	if oldParent != nil {
		oldParent.remove(t)
	}
	parent.mu.Lock()
	if parent.mu.children == nil {
		parent.mu.children = make(map[int][]*Tracker)
	}
	parent.mu.children[t.label] = append(parent.mu.children[t.label], t)
	parent.mu.Unlock()

	t.setParent(parent)
	parent.Consume(t.BytesConsumed())
}

// Detach de-attach the tracker child from its parent, then set its parent property as nil
func (t *Tracker) Detach() {
	parent := t.getParent()
	if parent == nil {
		return
	}
	if parent.isGlobal {
		t.DetachFromGlobalTracker()
		return
	}
	parent.remove(t)
	t.mu.Lock()
	defer t.mu.Unlock()
	t.setParent(nil)
}

func (t *Tracker) remove(oldChild *Tracker) {
	found := false
	label := oldChild.label
	t.mu.Lock()
	if t.mu.children != nil {
		children := t.mu.children[label]
		for i, child := range children {
			if child == oldChild {
				children = append(children[:i], children[i+1:]...)
				if len(children) > 0 {
					t.mu.children[label] = children
				} else {
					delete(t.mu.children, label)
				}
				found = true
				break
			}
		}
	}
	t.mu.Unlock()
	if found {
		oldChild.setParent(nil)
		t.Consume(-oldChild.BytesConsumed())
	}
}

// ReplaceChild removes the old child specified in "oldChild" and add a new
// child specified in "newChild". old child's memory consumption will be
// removed and new child's memory consumption will be added.
func (t *Tracker) ReplaceChild(oldChild, newChild *Tracker) {
	if newChild == nil {
		t.remove(oldChild)
		return
	}

	if oldChild.label != newChild.label {
		t.remove(oldChild)
		newChild.AttachTo(t)
		return
	}

	newConsumed := newChild.BytesConsumed()
	newChild.setParent(t)

	label := oldChild.label
	t.mu.Lock()
	if t.mu.children != nil {
		children := t.mu.children[label]
		for i, child := range children {
			if child != oldChild {
				continue
			}

			newConsumed -= oldChild.BytesConsumed()
			oldChild.setParent(nil)
			children[i] = newChild
			t.mu.children[label] = children
			break
		}
	}
	t.mu.Unlock()

	t.Consume(newConsumed)
}

// Consume is used to consume a memory usage. "bytes" can be a negative value,
// which means this is a memory release operation. When memory usage of a tracker
// exceeds its bytesSoftLimit/bytesHardLimit, the tracker calls its action, so does each of its ancestors.
func (t *Tracker) Consume(bytes int64) {
	if bytes == 0 {
		return
	}
	var rootExceed, rootExceedForSoftLimit *Tracker
	for tracker := t; tracker != nil; tracker = tracker.getParent() {
		bytesConsumed := atomic.AddInt64(&tracker.bytesConsumed, bytes)
		limits := tracker.bytesLimit.Load().(*bytesLimits)
		if bytesConsumed >= limits.bytesHardLimit && limits.bytesHardLimit > 0 {
			rootExceed = tracker
		}
		if bytesConsumed >= limits.bytesSoftLimit && limits.bytesSoftLimit > 0 {
			rootExceedForSoftLimit = tracker
		}

		for {
			maxNow := tracker.maxConsumed.Load()
			consumed := atomic.LoadInt64(&tracker.bytesConsumed)
			if consumed > maxNow && !tracker.maxConsumed.CAS(maxNow, consumed) {
				continue
			}
			if label, ok := MetricsTypes[tracker.label]; ok {
				metrics.MemoryUsage.WithLabelValues(label[0], label[1]).Set(float64(consumed))
			}
			break
		}
	}

	tryAction := func(mu *actionMu, tracker *Tracker) {
		mu.Lock()
		defer mu.Unlock()
		for mu.actionOnExceed != nil && mu.actionOnExceed.IsFinished() {
			mu.actionOnExceed = mu.actionOnExceed.GetFallback()
		}
		if mu.actionOnExceed != nil {
			mu.actionOnExceed.Action(tracker)
		}
	}

	if bytes > 0 && rootExceedForSoftLimit != nil {
		tryAction(&rootExceedForSoftLimit.actionMuForSoftLimit, rootExceedForSoftLimit)
	}
	if bytes > 0 && rootExceed != nil {
		tryAction(&rootExceed.actionMuForHardLimit, rootExceed)
	}
}

// BufferedConsume is used to buffer memory usage and do late consume
func (t *Tracker) BufferedConsume(bufferedMemSize *int64, bytes int64) {
	*bufferedMemSize += bytes
	if *bufferedMemSize > int64(TrackMemWhenExceeds) {
		t.Consume(*bufferedMemSize)
		*bufferedMemSize = int64(0)
	}
}

// Release is used to release memory tracked, track the released memory until GC triggered if needed
func (t *Tracker) Release(bytes int64) {
	if bytes == 0 {
		return
	}
	defer t.Consume(-bytes)
	for tracker := t; tracker != nil; tracker = tracker.getParent() {
		if tracker.shouldRecordRelease() {
			// use fake ref instead of obj ref, otherwise obj will be reachable again and gc in next cycle
			newRef := &finalizerRef{}
			runtime.SetFinalizer(newRef, func(ref *finalizerRef) {
				tracker.release(bytes)
			})
			tracker.recordRelease(bytes)
			return
		}
	}
}

// BufferedRelease is used to buffer memory release and do late release
func (t *Tracker) BufferedRelease(bufferedMemSize *int64, bytes int64) {
	*bufferedMemSize += bytes
	if *bufferedMemSize > int64(config.TrackMemWhenExceeds) {
		t.Release(*bufferedMemSize)
		*bufferedMemSize = int64(0)
	}
}

func (t *Tracker) shouldRecordRelease() bool {
	return GCAwareMemoryTrack.Load() && t.label == LabelForGlobalAnalyzeMemory
}

func (t *Tracker) recordRelease(bytes int64) {
	for tracker := t; tracker != nil; tracker = tracker.getParent() {
		bytesReleased := atomic.AddInt64(&tracker.bytesReleased, bytes)
		if label, ok := MetricsTypes[tracker.label]; ok {
			metrics.MemoryUsage.WithLabelValues(label[0], label[2]).Set(float64(bytesReleased))
		}
	}
}

func (t *Tracker) release(bytes int64) {
	for tracker := t; tracker != nil; tracker = tracker.getParent() {
		bytesReleased := atomic.AddInt64(&tracker.bytesReleased, -bytes)
		if label, ok := MetricsTypes[tracker.label]; ok {
			metrics.MemoryUsage.WithLabelValues(label[0], label[2]).Set(float64(bytesReleased))
		}
	}
}

// BytesConsumed returns the consumed memory usage value in bytes.
func (t *Tracker) BytesConsumed() int64 {
	return atomic.LoadInt64(&t.bytesConsumed)
}

// BytesReleased returns the released memory value in bytes.
func (t *Tracker) BytesReleased() int64 {
	return atomic.LoadInt64(&t.bytesReleased)
}

// MaxConsumed returns max number of bytes consumed during execution.
func (t *Tracker) MaxConsumed() int64 {
	return t.maxConsumed.Load()
}

// SearchTrackerWithoutLock searches the specific tracker under this tracker without lock.
func (t *Tracker) SearchTrackerWithoutLock(label int) *Tracker {
	if t.label == label {
		return t
	}
	children := t.mu.children[label]
	if len(children) > 0 {
		return children[0]
	}
	return nil
}

// String returns the string representation of this Tracker tree.
func (t *Tracker) String() string {
	buffer := bytes.NewBufferString("\n")
	t.toString("", buffer)
	return buffer.String()
}

func (t *Tracker) toString(indent string, buffer *bytes.Buffer) {
	fmt.Fprintf(buffer, "%s\"%d\"{\n", indent, t.label)
	bytesLimit := t.GetBytesLimit()
	if bytesLimit > 0 {
		fmt.Fprintf(buffer, "%s  \"quota\": %s\n", indent, t.FormatBytes(bytesLimit))
	}
	fmt.Fprintf(buffer, "%s  \"consumed\": %s\n", indent, t.FormatBytes(t.BytesConsumed()))

	t.mu.Lock()
	labels := make([]int, 0, len(t.mu.children))
	for label := range t.mu.children {
		labels = append(labels, label)
	}
	slices.Sort(labels)
	for _, label := range labels {
		children := t.mu.children[label]
		for _, child := range children {
			child.toString(indent+"  ", buffer)
		}
	}
	t.mu.Unlock()
	buffer.WriteString(indent + "}\n")
}

// FormatBytes uses to format bytes, this function will prune precision before format bytes.
func (t *Tracker) FormatBytes(numBytes int64) string {
	return FormatBytes(numBytes)
}

// BytesToString converts the memory consumption to a readable string.
func BytesToString(numBytes int64) string {
	GB := float64(numBytes) / float64(byteSizeGB)
	if GB > 1 {
		return fmt.Sprintf("%v GB", GB)
	}

	MB := float64(numBytes) / float64(byteSizeMB)
	if MB > 1 {
		return fmt.Sprintf("%v MB", MB)
	}

	KB := float64(numBytes) / float64(byteSizeKB)
	if KB > 1 {
		return fmt.Sprintf("%v KB", KB)
	}

	return fmt.Sprintf("%v Bytes", numBytes)
}

const (
	byteSizeGB = int64(1 << 30)
	byteSizeMB = int64(1 << 20)
	byteSizeKB = int64(1 << 10)
	byteSizeBB = int64(1)
)

// FormatBytes uses to format bytes, this function will prune precision before format bytes.
func FormatBytes(numBytes int64) string {
	if numBytes <= byteSizeKB {
		return BytesToString(numBytes)
	}
	unit, unitStr := getByteUnit(numBytes)
	if unit == byteSizeBB {
		return BytesToString(numBytes)
	}
	v := float64(numBytes) / float64(unit)
	decimal := 1
	if numBytes%unit == 0 {
		decimal = 0
	} else if v < 10 {
		decimal = 2
	}
	return fmt.Sprintf("%v %s", strconv.FormatFloat(v, 'f', decimal, 64), unitStr)
}

func getByteUnit(b int64) (int64, string) {
	if b > byteSizeGB {
		return byteSizeGB, "GB"
	} else if b > byteSizeMB {
		return byteSizeMB, "MB"
	} else if b > byteSizeKB {
		return byteSizeKB, "KB"
	}
	return byteSizeBB, "Bytes"
}

// AttachToGlobalTracker attach the tracker to the global tracker
// AttachToGlobalTracker should be called at the initialization for the session executor's tracker
func (t *Tracker) AttachToGlobalTracker(globalTracker *Tracker) {
	if globalTracker == nil {
		return
	}
	if !globalTracker.isGlobal {
		panic("Attach to a non-GlobalTracker")
	}
	parent := t.getParent()
	if parent != nil {
		if parent.isGlobal {
			parent.Consume(-t.BytesConsumed())
		} else {
			parent.remove(t)
		}
	}
	t.setParent(globalTracker)
	globalTracker.Consume(t.BytesConsumed())
}

// DetachFromGlobalTracker detach itself from its parent
// Note that only the parent of this tracker is Global Tracker could call this function
// Otherwise it should use Detach
func (t *Tracker) DetachFromGlobalTracker() {
	parent := t.getParent()
	if parent == nil {
		return
	}
	if !parent.isGlobal {
		panic("Detach from a non-GlobalTracker")
	}
	parent.Consume(-t.BytesConsumed())
	t.setParent(nil)
}

// ReplaceBytesUsed replace bytesConsume for the tracker
func (t *Tracker) ReplaceBytesUsed(bytes int64) {
	t.Consume(-t.BytesConsumed())
	t.Consume(bytes)
}

func (t *Tracker) getParent() *Tracker {
	t.parMu.Lock()
	defer t.parMu.Unlock()
	return t.parMu.parent
}

func (t *Tracker) setParent(parent *Tracker) {
	t.parMu.Lock()
	defer t.parMu.Unlock()
	t.parMu.parent = parent
}

const (
	// LabelForSQLText represents the label of the SQL Text
	LabelForSQLText int = -1
	// LabelForIndexWorker represents the label of the index worker
	LabelForIndexWorker int = -2
	// LabelForInnerList represents the label of the inner list
	LabelForInnerList int = -3
	// LabelForInnerTable represents the label of the inner table
	LabelForInnerTable int = -4
	// LabelForOuterTable represents the label of the outer table
	LabelForOuterTable int = -5
	// LabelForCoprocessor represents the label of the coprocessor
	LabelForCoprocessor int = -6
	// LabelForChunkList represents the label of the chunk list
	LabelForChunkList int = -7
	// LabelForGlobalSimpleLRUCache represents the label of the Global SimpleLRUCache
	LabelForGlobalSimpleLRUCache int = -8
	// LabelForChunkListInDisk represents the label of the chunk list in disk
	LabelForChunkListInDisk int = -9
	// LabelForRowContainer represents the label of the row container
	LabelForRowContainer int = -10
	// LabelForGlobalStorage represents the label of the Global Storage
	LabelForGlobalStorage int = -11
	// LabelForGlobalMemory represents the label of the Global Memory
	LabelForGlobalMemory int = -12
	// LabelForBuildSideResult represents the label of the BuildSideResult
	LabelForBuildSideResult int = -13
	// LabelForRowChunks represents the label of the row chunks
	LabelForRowChunks int = -14
	// LabelForStatsCache represents the label of the stats cache
	LabelForStatsCache int = -15
	// LabelForOuterList represents the label of the outer list
	LabelForOuterList int = -16
	// LabelForApplyCache represents the label of the apply cache
	LabelForApplyCache int = -17
	// LabelForSimpleTask represents the label of the simple task
	LabelForSimpleTask int = -18
	// LabelForCTEStorage represents the label of CTE storage
	LabelForCTEStorage int = -19
	// LabelForIndexJoinInnerWorker represents the label of IndexJoin InnerWorker
	LabelForIndexJoinInnerWorker int = -20
	// LabelForIndexJoinOuterWorker represents the label of IndexJoin OuterWorker
	LabelForIndexJoinOuterWorker int = -21
	// LabelForBindCache represents the label of the bind cache
	LabelForBindCache int = -22
	// LabelForNonTransactionalDML represents the label of the non-transactional DML
	LabelForNonTransactionalDML = -23
	// LabelForAnalyzeMemory represents the label of the memory of each analyze job
	LabelForAnalyzeMemory int = -24
	// LabelForGlobalAnalyzeMemory represents the label of the global memory of all analyze jobs
	LabelForGlobalAnalyzeMemory int = -25
)

// MetricsTypes is used to get label for metrics
// string[0] is LblModule, string[1] is heap-in-use type, string[2] is released type
var MetricsTypes = map[int][]string{
	LabelForGlobalAnalyzeMemory: {"analyze", "inuse", "released"},
}<|MERGE_RESOLUTION|>--- conflicted
+++ resolved
@@ -17,11 +17,8 @@
 import (
 	"bytes"
 	"fmt"
-<<<<<<< HEAD
 	"runtime"
 	"sort"
-=======
->>>>>>> da1b82aa
 	"strconv"
 	"sync"
 	"sync/atomic"
