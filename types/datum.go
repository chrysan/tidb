--- conflicted
+++ resolved
@@ -2004,12 +2004,8 @@
 
 // MemUsage gets the memory usage of datum.
 func (d *Datum) MemUsage() (sum int64) {
-<<<<<<< HEAD
-	return EmptyDatumSize + int64(cap(d.b)) + int64(len(d.collation)) + int64(unsafe.Sizeof(d.x)-16)
-=======
 	// d.x is not considered now since MemUsage is now only used by analyze samples which is bytesDatum
 	return EmptyDatumSize + int64(cap(d.b)) + int64(len(d.collation))
->>>>>>> 5d4d7bd3
 }
 
 func invalidConv(d *Datum, tp byte) (Datum, error) {
