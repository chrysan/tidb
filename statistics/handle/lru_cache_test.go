--- conflicted
+++ resolved
@@ -25,15 +25,9 @@
 var (
 	columnMemoryUsage            = int64(4)
 	indexMemoryUsage             = int64(4)
-<<<<<<< HEAD
-	columnTotalMemoryUsage       = int64(statistics.EmptyHistogramSize) + 4
-	indexTotalMemoryUsage        = int64(statistics.EmptyHistogramSize) + 4
-	indexEvictedTotalMemoryUsage = int64(statistics.EmptyHistogramSize)
-=======
 	columnTotalMemoryUsage       = statistics.EmptyHistogramSize + 4
 	indexTotalMemoryUsage        = statistics.EmptyHistogramSize + 4
 	indexEvictedTotalMemoryUsage = statistics.EmptyHistogramSize
->>>>>>> 33236ba8
 )
 
 // each column and index consumes 4 bytes memory
