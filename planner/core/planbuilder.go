--- conflicted
+++ resolved
@@ -1819,7 +1819,6 @@
 		return tblInfo.Columns, nil
 	}
 	columnIDs := make(map[int64]struct{}, len(tblInfo.Columns))
-<<<<<<< HEAD
 	for _, colName := range specifiedColumns {
 		colInfo := model.FindColumnInfo(tblInfo.Columns, colName.L)
 		if colInfo == nil {
@@ -1828,12 +1827,6 @@
 			}
 		} else {
 			columnIDs[colInfo.ID] = struct{}{}
-=======
-	for _, colName := range as.ColumnNames {
-		colInfo := model.FindColumnInfo(tblInfo.Columns, colName.L)
-		if colInfo == nil {
-			return nil, ErrAnalyzeMissColumn.GenWithStackByArgs(colName.O, tblInfo.Name.O)
->>>>>>> 64f34345
 		}
 	}
 	missingCols := make(map[int64]struct{}, len(tblInfo.Columns)-len(columnIDs))
