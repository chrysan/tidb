// Copyright 2015 PingCAP, Inc.
//
// Licensed under the Apache License, Version 2.0 (the "License");
// you may not use this file except in compliance with the License.
// You may obtain a copy of the License at
//
//     http://www.apache.org/licenses/LICENSE-2.0
//
// Unless required by applicable law or agreed to in writing, software
// distributed under the License is distributed on an "AS IS" BASIS,
// WITHOUT WARRANTIES OR CONDITIONS OF ANY KIND, either express or implied.
// See the License for the specific language governing permissions and
// limitations under the License.

package variable

import (
	"encoding/json"
	"fmt"
	"math"
	"runtime"
	"strconv"
	"strings"
	"sync/atomic"
	"time"

	"github.com/cznic/mathutil"
	"github.com/pingcap/errors"
	"github.com/pingcap/tidb/config"
	"github.com/pingcap/tidb/kv"
	"github.com/pingcap/tidb/parser/charset"
	"github.com/pingcap/tidb/parser/mysql"
	"github.com/pingcap/tidb/sessionctx/stmtctx"
	"github.com/pingcap/tidb/types"
	"github.com/pingcap/tidb/util/collate"
	"github.com/pingcap/tidb/util/logutil"
	"github.com/pingcap/tidb/util/stmtsummary"
	topsqlstate "github.com/pingcap/tidb/util/topsql/state"
	"github.com/pingcap/tidb/util/versioninfo"
	tikvstore "github.com/tikv/client-go/v2/kv"
	atomic2 "go.uber.org/atomic"
)

var defaultSysVars = []*SysVar{
	{Scope: ScopeGlobal | ScopeSession, Name: SQLSelectLimit, Value: "18446744073709551615", Type: TypeUnsigned, MinValue: 0, MaxValue: math.MaxUint64, SetSession: func(s *SessionVars, val string) error {
		result, err := strconv.ParseUint(val, 10, 64)
		if err != nil {
			return errors.Trace(err)
		}
		s.SelectLimit = result
		return nil
	}},
	{Scope: ScopeGlobal | ScopeSession, Name: DefaultWeekFormat, Value: "0", Type: TypeUnsigned, MinValue: 0, MaxValue: 7},
	{Scope: ScopeGlobal | ScopeSession, Name: SQLModeVar, Value: mysql.DefaultSQLMode, IsHintUpdatable: true, Validation: func(vars *SessionVars, normalizedValue string, originalValue string, scope ScopeFlag) (string, error) {
		// Ensure the SQL mode parses
		normalizedValue = mysql.FormatSQLModeStr(normalizedValue)
		if _, err := mysql.GetSQLMode(normalizedValue); err != nil {
			return originalValue, err
		}
		return normalizedValue, nil
	}, SetSession: func(s *SessionVars, val string) error {
		val = mysql.FormatSQLModeStr(val)
		// Modes is a list of different modes separated by commas.
		sqlMode, err := mysql.GetSQLMode(val)
		if err != nil {
			return errors.Trace(err)
		}
		s.StrictSQLMode = sqlMode.HasStrictMode()
		s.SQLMode = sqlMode
		s.SetStatusFlag(mysql.ServerStatusNoBackslashEscaped, sqlMode.HasNoBackslashEscapesMode())
		return nil
	}},
	{Scope: ScopeGlobal | ScopeSession, Name: MaxExecutionTime, Value: "0", Type: TypeUnsigned, MinValue: 0, MaxValue: math.MaxInt32, IsHintUpdatable: true, SetSession: func(s *SessionVars, val string) error {
		timeoutMS := tidbOptPositiveInt32(val, 0)
		s.MaxExecutionTime = uint64(timeoutMS)
		return nil
	}},
	{Scope: ScopeGlobal | ScopeSession, Name: CollationServer, Value: mysql.DefaultCollationName, Validation: func(vars *SessionVars, normalizedValue string, originalValue string, scope ScopeFlag) (string, error) {
		return checkCollation(vars, normalizedValue, originalValue, scope)
	}, SetSession: func(s *SessionVars, val string) error {
		if coll, err := collate.GetCollationByName(val); err == nil {
			s.systems[CharacterSetServer] = coll.CharsetName
		}
		return nil
	}},
	{Scope: ScopeGlobal | ScopeSession, Name: SQLLogBin, Value: On, Type: TypeBool, skipInit: true},
	{Scope: ScopeGlobal | ScopeSession, Name: TimeZone, Value: "SYSTEM", IsHintUpdatable: true, Validation: func(vars *SessionVars, normalizedValue string, originalValue string, scope ScopeFlag) (string, error) {
		if strings.EqualFold(normalizedValue, "SYSTEM") {
			return "SYSTEM", nil
		}
		_, err := parseTimeZone(normalizedValue)
		return normalizedValue, err
	}, SetSession: func(s *SessionVars, val string) error {
		tz, err := parseTimeZone(val)
		if err != nil {
			return err
		}
		s.TimeZone = tz
		return nil
	}},
	{Scope: ScopeNone, Name: SystemTimeZone, Value: "CST"},
	{Scope: ScopeGlobal | ScopeSession, Name: ForeignKeyChecks, Value: Off, Type: TypeBool, skipInit: true, Validation: func(vars *SessionVars, normalizedValue string, originalValue string, scope ScopeFlag) (string, error) {
		if TiDBOptOn(normalizedValue) {
			// TiDB does not yet support foreign keys.
			// Return the original value in the warning, so that users are not confused.
			vars.StmtCtx.AppendWarning(ErrUnsupportedValueForVar.GenWithStackByArgs(ForeignKeyChecks, originalValue))
			return Off, nil
		} else if !TiDBOptOn(normalizedValue) {
			return Off, nil
		}
		return normalizedValue, ErrWrongValueForVar.GenWithStackByArgs(ForeignKeyChecks, originalValue)
	}},
	{Scope: ScopeGlobal | ScopeSession, Name: PlacementChecks, Value: On, Type: TypeBool, SetSession: func(s *SessionVars, val string) error {
		s.EnablePlacementChecks = TiDBOptOn(val)
		return nil
	}},
	{Scope: ScopeNone, Name: Hostname, Value: DefHostname},
	{Scope: ScopeSession, Name: Timestamp, Value: DefTimestamp, skipInit: true, MinValue: 0, MaxValue: 2147483647, Type: TypeFloat, GetSession: func(s *SessionVars) (string, error) {
		if timestamp, ok := s.systems[Timestamp]; ok && timestamp != DefTimestamp {
			return timestamp, nil
		}
		timestamp := s.StmtCtx.GetOrStoreStmtCache(stmtctx.StmtNowTsCacheKey, time.Now()).(time.Time)
		return types.ToString(float64(timestamp.UnixNano()) / float64(time.Second))
	}},
	{Scope: ScopeGlobal | ScopeSession, Name: CollationDatabase, Value: mysql.DefaultCollationName, skipInit: true, Validation: func(vars *SessionVars, normalizedValue string, originalValue string, scope ScopeFlag) (string, error) {
		return checkCollation(vars, normalizedValue, originalValue, scope)
	}, SetSession: func(s *SessionVars, val string) error {
		if coll, err := collate.GetCollationByName(val); err == nil {
			s.systems[CharsetDatabase] = coll.CharsetName
		}
		return nil
	}},
	{Scope: ScopeGlobal | ScopeSession, Name: AutoIncrementIncrement, Value: strconv.FormatInt(DefAutoIncrementIncrement, 10), Type: TypeUnsigned, MinValue: 1, MaxValue: math.MaxUint16, SetSession: func(s *SessionVars, val string) error {
		// AutoIncrementIncrement is valid in [1, 65535].
		s.AutoIncrementIncrement = tidbOptPositiveInt32(val, DefAutoIncrementIncrement)
		return nil
	}},
	{Scope: ScopeGlobal | ScopeSession, Name: AutoIncrementOffset, Value: strconv.FormatInt(DefAutoIncrementOffset, 10), Type: TypeUnsigned, MinValue: 1, MaxValue: math.MaxUint16, SetSession: func(s *SessionVars, val string) error {
		// AutoIncrementOffset is valid in [1, 65535].
		s.AutoIncrementOffset = tidbOptPositiveInt32(val, DefAutoIncrementOffset)
		return nil
	}},
	{Scope: ScopeGlobal | ScopeSession, Name: CharacterSetClient, Value: mysql.DefaultCharset, skipInit: true, Validation: func(vars *SessionVars, normalizedValue string, originalValue string, scope ScopeFlag) (string, error) {
		return checkCharacterSet(normalizedValue, CharacterSetClient)
	}},
	{Scope: ScopeNone, Name: Port, Value: "4000", Type: TypeUnsigned, MinValue: 0, MaxValue: math.MaxUint16},
	{Scope: ScopeNone, Name: LowerCaseTableNames, Value: "2"},
	{Scope: ScopeNone, Name: LogBin, Value: Off, Type: TypeBool},
	{Scope: ScopeGlobal | ScopeSession, Name: CharacterSetResults, Value: mysql.DefaultCharset, skipInit: true, Validation: func(vars *SessionVars, normalizedValue string, originalValue string, scope ScopeFlag) (string, error) {
		if normalizedValue == "" {
			return normalizedValue, nil
		}
		return checkCharacterSet(normalizedValue, "")
	}},
	{Scope: ScopeNone, Name: VersionComment, Value: "TiDB Server (Apache License 2.0) " + versioninfo.TiDBEdition + " Edition, MySQL 5.7 compatible"},
	{Scope: ScopeGlobal | ScopeSession, Name: TxnIsolation, Value: "REPEATABLE-READ", Type: TypeEnum, Aliases: []string{TransactionIsolation}, PossibleValues: []string{"READ-UNCOMMITTED", "READ-COMMITTED", "REPEATABLE-READ", "SERIALIZABLE"}, Validation: func(vars *SessionVars, normalizedValue string, originalValue string, scope ScopeFlag) (string, error) {
		// MySQL appends a warning here for tx_isolation is deprecated
		// TiDB doesn't currently, but may in future. It is still commonly used by applications
		// So it might be noisy to do so.
		return checkIsolationLevel(vars, normalizedValue, originalValue, scope)
	}},
	{Scope: ScopeGlobal | ScopeSession, Name: TransactionIsolation, Value: "REPEATABLE-READ", Type: TypeEnum, Aliases: []string{TxnIsolation}, PossibleValues: []string{"READ-UNCOMMITTED", "READ-COMMITTED", "REPEATABLE-READ", "SERIALIZABLE"}, Validation: func(vars *SessionVars, normalizedValue string, originalValue string, scope ScopeFlag) (string, error) {
		return checkIsolationLevel(vars, normalizedValue, originalValue, scope)
	}},
	{Scope: ScopeGlobal | ScopeSession, Name: CollationConnection, Value: mysql.DefaultCollationName, skipInit: true, Validation: func(vars *SessionVars, normalizedValue string, originalValue string, scope ScopeFlag) (string, error) {
		return checkCollation(vars, normalizedValue, originalValue, scope)
	}, SetSession: func(s *SessionVars, val string) error {
		if coll, err := collate.GetCollationByName(val); err == nil {
			s.systems[CharacterSetConnection] = coll.CharsetName
		}
		return nil
	}},
	{Scope: ScopeNone, Name: Version, Value: mysql.ServerVersion},
	{Scope: ScopeGlobal | ScopeSession, Name: AutoCommit, Value: On, Type: TypeBool, SetSession: func(s *SessionVars, val string) error {
		isAutocommit := TiDBOptOn(val)
		s.SetStatusFlag(mysql.ServerStatusAutocommit, isAutocommit)
		if isAutocommit {
			s.SetInTxn(false)
		}
		return nil
	}},
	{Scope: ScopeGlobal | ScopeSession, Name: CharsetDatabase, Value: mysql.DefaultCharset, skipInit: true, Validation: func(vars *SessionVars, normalizedValue string, originalValue string, scope ScopeFlag) (string, error) {
		return checkCharacterSet(normalizedValue, CharsetDatabase)
	}, SetSession: func(s *SessionVars, val string) error {
		if cs, err := charset.GetCharsetInfo(val); err == nil {
			s.systems[CollationDatabase] = cs.DefaultCollation
		}
		return nil
	}},
	{Scope: ScopeGlobal, Name: MaxPreparedStmtCount, Value: strconv.FormatInt(DefMaxPreparedStmtCount, 10), Type: TypeInt, MinValue: -1, MaxValue: 1048576},
	{Scope: ScopeNone, Name: DataDir, Value: "/usr/local/mysql/data/"},
	{Scope: ScopeGlobal | ScopeSession, Name: WaitTimeout, Value: strconv.FormatInt(DefWaitTimeout, 10), Type: TypeUnsigned, MinValue: 0, MaxValue: secondsPerYear},
	{Scope: ScopeGlobal | ScopeSession, Name: InteractiveTimeout, Value: "28800", Type: TypeUnsigned, MinValue: 1, MaxValue: secondsPerYear},
	{Scope: ScopeGlobal | ScopeSession, Name: InnodbLockWaitTimeout, Value: strconv.FormatInt(DefInnodbLockWaitTimeout, 10), Type: TypeUnsigned, MinValue: 1, MaxValue: 1073741824, SetSession: func(s *SessionVars, val string) error {
		lockWaitSec := tidbOptInt64(val, DefInnodbLockWaitTimeout)
		s.LockWaitTimeout = lockWaitSec * 1000
		return nil
	}},
	{Scope: ScopeGlobal | ScopeSession, Name: GroupConcatMaxLen, Value: "1024", IsHintUpdatable: true, skipInit: true, Type: TypeUnsigned, MinValue: 4, MaxValue: math.MaxUint64, Validation: func(vars *SessionVars, normalizedValue string, originalValue string, scope ScopeFlag) (string, error) {
		// https://dev.mysql.com/doc/refman/8.0/en/server-system-variables.html#sysvar_group_concat_max_len
		// Minimum Value 4
		// Maximum Value (64-bit platforms) 18446744073709551615
		// Maximum Value (32-bit platforms) 4294967295
		if mathutil.IntBits == 32 {
			if val, err := strconv.ParseUint(normalizedValue, 10, 64); err == nil {
				if val > uint64(math.MaxUint32) {
					vars.StmtCtx.AppendWarning(ErrTruncatedWrongValue.GenWithStackByArgs(GroupConcatMaxLen, originalValue))
					return fmt.Sprintf("%d", math.MaxUint32), nil
				}
			}
		}
		return normalizedValue, nil
	}},
	{Scope: ScopeNone, Name: Socket, Value: ""},
	{Scope: ScopeGlobal | ScopeSession, Name: CharacterSetConnection, Value: mysql.DefaultCharset, skipInit: true, Validation: func(vars *SessionVars, normalizedValue string, originalValue string, scope ScopeFlag) (string, error) {
		return checkCharacterSet(normalizedValue, CharacterSetConnection)
	}, SetSession: func(s *SessionVars, val string) error {
		if cs, err := charset.GetCharsetInfo(val); err == nil {
			s.systems[CollationConnection] = cs.DefaultCollation
		}
		return nil
	}},
	{Scope: ScopeGlobal | ScopeSession, Name: CharacterSetServer, Value: mysql.DefaultCharset, skipInit: true, Validation: func(vars *SessionVars, normalizedValue string, originalValue string, scope ScopeFlag) (string, error) {
		return checkCharacterSet(normalizedValue, CharacterSetServer)
	}, SetSession: func(s *SessionVars, val string) error {
		if cs, err := charset.GetCharsetInfo(val); err == nil {
			s.systems[CollationServer] = cs.DefaultCollation
		}
		return nil
	}},
	{Scope: ScopeGlobal | ScopeSession, Name: MaxAllowedPacket, Value: "67108864", Type: TypeUnsigned, MinValue: 1024, MaxValue: MaxOfMaxAllowedPacket},
	{Scope: ScopeSession, Name: WarningCount, Value: "0", ReadOnly: true, skipInit: true, GetSession: func(s *SessionVars) (string, error) {
		return strconv.Itoa(s.SysWarningCount), nil
	}},
	{Scope: ScopeSession, Name: ErrorCount, Value: "0", ReadOnly: true, skipInit: true, GetSession: func(s *SessionVars) (string, error) {
		return strconv.Itoa(int(s.SysErrorCount)), nil
	}},
	{Scope: ScopeGlobal | ScopeSession, Name: WindowingUseHighPrecision, Value: On, Type: TypeBool, IsHintUpdatable: true, SetSession: func(s *SessionVars, val string) error {
		s.WindowingUseHighPrecision = TiDBOptOn(val)
		return nil
	}},
	{Scope: ScopeNone, Name: "license", Value: "Apache License 2.0"},
	{Scope: ScopeGlobal | ScopeSession, Name: BlockEncryptionMode, Value: "aes-128-ecb"},
	{Scope: ScopeSession, Name: LastInsertID, Value: "", skipInit: true, GetSession: func(s *SessionVars) (string, error) {
		return strconv.FormatUint(s.StmtCtx.PrevLastInsertID, 10), nil
	}},
	{Scope: ScopeSession, Name: Identity, Value: "", skipInit: true, GetSession: func(s *SessionVars) (string, error) {
		return strconv.FormatUint(s.StmtCtx.PrevLastInsertID, 10), nil
	}},
	{Scope: ScopeNone, Name: "have_ssl", Value: "DISABLED"},
	{Scope: ScopeNone, Name: "have_openssl", Value: "DISABLED"},
	{Scope: ScopeNone, Name: "ssl_ca", Value: ""},
	{Scope: ScopeNone, Name: "ssl_cert", Value: ""},
	{Scope: ScopeNone, Name: "ssl_key", Value: ""},
	{Scope: ScopeGlobal, Name: InitConnect, Value: ""},

	/* TiDB specific variables */
	{Scope: ScopeGlobal, Name: TiDBTSOClientBatchMaxWaitTime, Value: strconv.FormatFloat(DefTiDBTSOClientBatchMaxWaitTime, 'f', -1, 64), Type: TypeFloat, MinValue: 0, MaxValue: 10,
		GetGlobal: func(sv *SessionVars) (string, error) {
			return strconv.FormatFloat(MaxTSOBatchWaitInterval.Load(), 'f', -1, 64), nil
		},
		SetGlobal: func(s *SessionVars, val string) error {
			MaxTSOBatchWaitInterval.Store(tidbOptFloat64(val, DefTiDBTSOClientBatchMaxWaitTime))
			return nil
		}},
	{Scope: ScopeGlobal, Name: TiDBEnableTSOFollowerProxy, Value: BoolToOnOff(DefTiDBEnableTSOFollowerProxy), Type: TypeBool, GetGlobal: func(sv *SessionVars) (string, error) {
		return BoolToOnOff(EnableTSOFollowerProxy.Load()), nil
	}, SetGlobal: func(s *SessionVars, val string) error {
		EnableTSOFollowerProxy.Store(TiDBOptOn(val))
		return nil
	}},
	{Scope: ScopeGlobal, Name: TiDBEnableLocalTxn, Value: BoolToOnOff(DefTiDBEnableLocalTxn), Hidden: true, Type: TypeBool, GetGlobal: func(sv *SessionVars) (string, error) {
		return BoolToOnOff(EnableLocalTxn.Load()), nil
	}, SetGlobal: func(s *SessionVars, val string) error {
		oldVal := EnableLocalTxn.Load()
		newVal := TiDBOptOn(val)
		// Make sure the TxnScope is always Global when disable the Local Txn.
		// ON -> OFF
		if oldVal && !newVal {
			s.TxnScope = kv.NewGlobalTxnScopeVar()
		}
		EnableLocalTxn.Store(newVal)
		return nil
	}},
	// TODO: TiDBTxnScope is hidden because local txn feature is not done.
	{Scope: ScopeSession, Name: TiDBTxnScope, skipInit: true, Hidden: true, Value: kv.GlobalTxnScope, SetSession: func(s *SessionVars, val string) error {
		switch val {
		case kv.GlobalTxnScope:
			s.TxnScope = kv.NewGlobalTxnScopeVar()
		case kv.LocalTxnScope:
			if !EnableLocalTxn.Load() {
				return ErrWrongValueForVar.GenWithStack("@@txn_scope can not be set to local when tidb_enable_local_txn is off")
			}
			txnScope := config.GetTxnScopeFromConfig()
			if txnScope == kv.GlobalTxnScope {
				return ErrWrongValueForVar.GenWithStack("@@txn_scope can not be set to local when zone label is empty or \"global\"")
			}
			s.TxnScope = kv.NewLocalTxnScopeVar(txnScope)
		default:
			return ErrWrongValueForVar.GenWithStack("@@txn_scope value should be global or local")
		}
		return nil
	}, GetSession: func(s *SessionVars) (string, error) {
		return s.TxnScope.GetVarValue(), nil
	}},
	{Scope: ScopeSession, Name: TiDBTxnReadTS, Value: "", Hidden: true, SetSession: func(s *SessionVars, val string) error {
		return setTxnReadTS(s, val)
	}, Validation: func(vars *SessionVars, normalizedValue string, originalValue string, scope ScopeFlag) (string, error) {
		return normalizedValue, nil
	}},
	{Scope: ScopeSession, Name: TiDBReadStaleness, Value: "", Hidden: false, SetSession: func(s *SessionVars, val string) error {
		return setReadStaleness(s, val)
	}},
	{Scope: ScopeGlobal | ScopeSession, Name: TiDBAllowMPPExecution, Type: TypeBool, Value: BoolToOnOff(DefTiDBAllowMPPExecution), SetSession: func(s *SessionVars, val string) error {
		s.allowMPPExecution = TiDBOptOn(val)
		return nil
	}},
	{Scope: ScopeGlobal | ScopeSession, Name: TiDBMPPStoreFailTTL, Type: TypeStr, Value: DefTiDBMPPStoreFailTTL, SetSession: func(s *SessionVars, val string) error {
		s.MPPStoreFailTTL = val
		return nil
	}},
	{Scope: ScopeGlobal | ScopeSession, Name: TiDBHashExchangeWithNewCollation, Type: TypeBool, Value: BoolToOnOff(DefTiDBHashExchangeWithNewCollation), SetSession: func(s *SessionVars, val string) error {
		s.HashExchangeWithNewCollation = TiDBOptOn(val)
		return nil
	}},
	{Scope: ScopeSession, Name: TiDBEnforceMPPExecution, Type: TypeBool, Value: BoolToOnOff(config.GetGlobalConfig().Performance.EnforceMPP), Validation: func(vars *SessionVars, normalizedValue string, originalValue string, scope ScopeFlag) (string, error) {
		if TiDBOptOn(normalizedValue) && !vars.allowMPPExecution {
			return normalizedValue, ErrWrongValueForVar.GenWithStackByArgs("tidb_enforce_mpp", "1' but tidb_allow_mpp is 0, please activate tidb_allow_mpp at first.")
		}
		return normalizedValue, nil
	}, SetSession: func(s *SessionVars, val string) error {
		s.enforceMPPExecution = TiDBOptOn(val)
		return nil
	}},
	{Scope: ScopeGlobal | ScopeSession, Name: TiDBBCJThresholdCount, Value: strconv.Itoa(DefBroadcastJoinThresholdCount), Type: TypeInt, MinValue: 0, MaxValue: math.MaxInt64, SetSession: func(s *SessionVars, val string) error {
		s.BroadcastJoinThresholdCount = tidbOptInt64(val, DefBroadcastJoinThresholdCount)
		return nil
	}},
	{Scope: ScopeGlobal | ScopeSession, Name: TiDBBCJThresholdSize, Value: strconv.Itoa(DefBroadcastJoinThresholdSize), Type: TypeInt, MinValue: 0, MaxValue: math.MaxInt64, SetSession: func(s *SessionVars, val string) error {
		s.BroadcastJoinThresholdSize = tidbOptInt64(val, DefBroadcastJoinThresholdSize)
		return nil
	}},
	{Scope: ScopeSession, Name: TiDBSnapshot, Value: "", skipInit: true, SetSession: func(s *SessionVars, val string) error {
		err := setSnapshotTS(s, val)
		if err != nil {
			return err
		}
		return nil
	}},
	{Scope: ScopeSession, Name: TiDBOptAggPushDown, Value: BoolToOnOff(DefOptAggPushDown), Type: TypeBool, skipInit: true, SetSession: func(s *SessionVars, val string) error {
		s.AllowAggPushDown = TiDBOptOn(val)
		return nil
	}},
	{Scope: ScopeGlobal | ScopeSession, Name: TiDBOptBCJ, Value: BoolToOnOff(DefOptBCJ), Type: TypeBool, Validation: func(vars *SessionVars, normalizedValue string, originalValue string, scope ScopeFlag) (string, error) {
		if TiDBOptOn(normalizedValue) && vars.AllowBatchCop == 0 {
			return normalizedValue, ErrWrongValueForVar.GenWithStackByArgs(TiDBOptBCJ, "'true' while tidb_allow_batch_cop is 0, please active batch cop at first.")
		}
		return normalizedValue, nil
	}, SetSession: func(s *SessionVars, val string) error {
		s.AllowBCJ = TiDBOptOn(val)
		return nil
	}},
	{Scope: ScopeSession, Name: TiDBOptDistinctAggPushDown, Value: BoolToOnOff(config.GetGlobalConfig().Performance.DistinctAggPushDown), skipInit: true, Type: TypeBool, SetSession: func(s *SessionVars, val string) error {
		s.AllowDistinctAggPushDown = TiDBOptOn(val)
		return nil
	}},
	{Scope: ScopeSession, Name: TiDBOptWriteRowID, Value: BoolToOnOff(DefOptWriteRowID), skipInit: true, SetSession: func(s *SessionVars, val string) error {
		s.AllowWriteRowID = TiDBOptOn(val)
		return nil
	}},
	{Scope: ScopeGlobal | ScopeSession, Name: TiDBBuildStatsConcurrency, skipInit: true, Value: strconv.Itoa(DefBuildStatsConcurrency)},
	{Scope: ScopeGlobal | ScopeSession, Name: TiDBOptCartesianBCJ, Value: strconv.Itoa(DefOptCartesianBCJ), Type: TypeInt, MinValue: 0, MaxValue: 2, SetSession: func(s *SessionVars, val string) error {
		s.AllowCartesianBCJ = tidbOptInt(val, DefOptCartesianBCJ)
		return nil
	}},
	{Scope: ScopeGlobal | ScopeSession, Name: TiDBOptMPPOuterJoinFixedBuildSide, Value: BoolToOnOff(DefOptMPPOuterJoinFixedBuildSide), Type: TypeBool, SetSession: func(s *SessionVars, val string) error {
		s.MPPOuterJoinFixedBuildSide = TiDBOptOn(val)
		return nil
	}},
	{Scope: ScopeGlobal, Name: TiDBAutoAnalyzeRatio, Value: strconv.FormatFloat(DefAutoAnalyzeRatio, 'f', -1, 64), Type: TypeFloat, MinValue: 0, MaxValue: math.MaxUint64},
	{Scope: ScopeGlobal, Name: TiDBAutoAnalyzeStartTime, Value: DefAutoAnalyzeStartTime, Type: TypeTime},
	{Scope: ScopeGlobal, Name: TiDBAutoAnalyzeEndTime, Value: DefAutoAnalyzeEndTime, Type: TypeTime},
	{Scope: ScopeSession, Name: TiDBChecksumTableConcurrency, skipInit: true, Value: strconv.Itoa(DefChecksumTableConcurrency)},
	{Scope: ScopeGlobal | ScopeSession, Name: TiDBExecutorConcurrency, Value: strconv.Itoa(DefExecutorConcurrency), Type: TypeUnsigned, MinValue: 1, MaxValue: MaxConfigurableConcurrency, SetSession: func(s *SessionVars, val string) error {
		s.ExecutorConcurrency = tidbOptPositiveInt32(val, DefExecutorConcurrency)
		return nil
	}},
	{Scope: ScopeGlobal | ScopeSession, Name: TiDBDistSQLScanConcurrency, Value: strconv.Itoa(DefDistSQLScanConcurrency), Type: TypeUnsigned, MinValue: 1, MaxValue: MaxConfigurableConcurrency, SetSession: func(s *SessionVars, val string) error {
		s.distSQLScanConcurrency = tidbOptPositiveInt32(val, DefDistSQLScanConcurrency)
		return nil
	}},
	{Scope: ScopeGlobal | ScopeSession, Name: TiDBOptInSubqToJoinAndAgg, Value: BoolToOnOff(DefOptInSubqToJoinAndAgg), Type: TypeBool, SetSession: func(s *SessionVars, val string) error {
		s.SetAllowInSubqToJoinAndAgg(TiDBOptOn(val))
		return nil
	}},
	{Scope: ScopeGlobal | ScopeSession, Name: TiDBOptPreferRangeScan, Value: BoolToOnOff(DefOptPreferRangeScan), Type: TypeBool, IsHintUpdatable: true, SetSession: func(s *SessionVars, val string) error {
		s.SetAllowPreferRangeScan(TiDBOptOn(val))
		return nil
	}},
	{
		Scope: ScopeGlobal | ScopeSession, Name: TiDBOptLimitPushDownThreshold, Value: strconv.Itoa(DefOptLimitPushDownThreshold), Type: TypeUnsigned, MinValue: 0, MaxValue: math.MaxInt32, SetSession: func(s *SessionVars, val string) error {
			s.LimitPushDownThreshold = tidbOptInt64(val, DefOptLimitPushDownThreshold)
			return nil
		}},
	{Scope: ScopeGlobal | ScopeSession, Name: TiDBOptCorrelationThreshold, Value: strconv.FormatFloat(DefOptCorrelationThreshold, 'f', -1, 64), Type: TypeFloat, MinValue: 0, MaxValue: 1, SetSession: func(s *SessionVars, val string) error {
		s.CorrelationThreshold = tidbOptFloat64(val, DefOptCorrelationThreshold)
		return nil
	}},
	{Scope: ScopeGlobal | ScopeSession, Name: TiDBOptEnableCorrelationAdjustment, Value: BoolToOnOff(DefOptEnableCorrelationAdjustment), Type: TypeBool, SetSession: func(s *SessionVars, val string) error {
		s.EnableCorrelationAdjustment = TiDBOptOn(val)
		return nil
	}},
	{Scope: ScopeGlobal | ScopeSession, Name: TiDBOptCorrelationExpFactor, Value: strconv.Itoa(DefOptCorrelationExpFactor), Type: TypeUnsigned, MinValue: 0, MaxValue: math.MaxInt32, SetSession: func(s *SessionVars, val string) error {
		s.CorrelationExpFactor = int(tidbOptInt64(val, DefOptCorrelationExpFactor))
		return nil
	}},
	{Scope: ScopeGlobal | ScopeSession, Name: TiDBOptCPUFactor, Value: strconv.FormatFloat(DefOptCPUFactor, 'f', -1, 64), Type: TypeFloat, MinValue: 0, MaxValue: math.MaxUint64, SetSession: func(s *SessionVars, val string) error {
		s.CPUFactor = tidbOptFloat64(val, DefOptCPUFactor)
		return nil
	}},
	{Scope: ScopeGlobal | ScopeSession, Name: TiDBOptTiFlashConcurrencyFactor, Value: strconv.FormatFloat(DefOptTiFlashConcurrencyFactor, 'f', -1, 64), skipInit: true, Type: TypeFloat, MinValue: 1, MaxValue: math.MaxUint64, SetSession: func(s *SessionVars, val string) error {
		s.CopTiFlashConcurrencyFactor = tidbOptFloat64(val, DefOptTiFlashConcurrencyFactor)
		return nil
	}},
	{Scope: ScopeGlobal | ScopeSession, Name: TiDBOptCopCPUFactor, Value: strconv.FormatFloat(DefOptCopCPUFactor, 'f', -1, 64), Type: TypeFloat, MinValue: 0, MaxValue: math.MaxUint64, SetSession: func(s *SessionVars, val string) error {
		s.CopCPUFactor = tidbOptFloat64(val, DefOptCopCPUFactor)
		return nil
	}},
	{Scope: ScopeGlobal | ScopeSession, Name: TiDBOptNetworkFactor, Value: strconv.FormatFloat(DefOptNetworkFactor, 'f', -1, 64), Type: TypeFloat, MinValue: 0, MaxValue: math.MaxUint64, SetSession: func(s *SessionVars, val string) error {
		s.networkFactor = tidbOptFloat64(val, DefOptNetworkFactor)
		return nil
	}},
	{Scope: ScopeGlobal | ScopeSession, Name: TiDBOptScanFactor, Value: strconv.FormatFloat(DefOptScanFactor, 'f', -1, 64), Type: TypeFloat, MinValue: 0, MaxValue: math.MaxUint64, SetSession: func(s *SessionVars, val string) error {
		s.scanFactor = tidbOptFloat64(val, DefOptScanFactor)
		return nil
	}},
	{Scope: ScopeGlobal | ScopeSession, Name: TiDBOptDescScanFactor, Value: strconv.FormatFloat(DefOptDescScanFactor, 'f', -1, 64), Type: TypeFloat, MinValue: 0, MaxValue: math.MaxUint64, SetSession: func(s *SessionVars, val string) error {
		s.descScanFactor = tidbOptFloat64(val, DefOptDescScanFactor)
		return nil
	}},
	{Scope: ScopeGlobal | ScopeSession, Name: TiDBOptSeekFactor, Value: strconv.FormatFloat(DefOptSeekFactor, 'f', -1, 64), skipInit: true, Type: TypeFloat, MinValue: 0, MaxValue: math.MaxUint64, SetSession: func(s *SessionVars, val string) error {
		s.seekFactor = tidbOptFloat64(val, DefOptSeekFactor)
		return nil
	}},
	{Scope: ScopeGlobal | ScopeSession, Name: TiDBOptMemoryFactor, Value: strconv.FormatFloat(DefOptMemoryFactor, 'f', -1, 64), Type: TypeFloat, MinValue: 0, MaxValue: math.MaxUint64, SetSession: func(s *SessionVars, val string) error {
		s.MemoryFactor = tidbOptFloat64(val, DefOptMemoryFactor)
		return nil
	}},
	{Scope: ScopeGlobal | ScopeSession, Name: TiDBOptDiskFactor, Value: strconv.FormatFloat(DefOptDiskFactor, 'f', -1, 64), Type: TypeFloat, MinValue: 0, MaxValue: math.MaxUint64, SetSession: func(s *SessionVars, val string) error {
		s.DiskFactor = tidbOptFloat64(val, DefOptDiskFactor)
		return nil
	}},
	{Scope: ScopeGlobal | ScopeSession, Name: TiDBOptConcurrencyFactor, Value: strconv.FormatFloat(DefOptConcurrencyFactor, 'f', -1, 64), Type: TypeFloat, MinValue: 0, MaxValue: math.MaxUint64, SetSession: func(s *SessionVars, val string) error {
		s.ConcurrencyFactor = tidbOptFloat64(val, DefOptConcurrencyFactor)
		return nil
	}},
	{Scope: ScopeGlobal | ScopeSession, Name: TiDBIndexJoinBatchSize, Value: strconv.Itoa(DefIndexJoinBatchSize), Type: TypeUnsigned, MinValue: 1, MaxValue: math.MaxInt32, SetSession: func(s *SessionVars, val string) error {
		s.IndexJoinBatchSize = tidbOptPositiveInt32(val, DefIndexJoinBatchSize)
		return nil
	}},
	{Scope: ScopeGlobal | ScopeSession, Name: TiDBIndexLookupSize, Value: strconv.Itoa(DefIndexLookupSize), Type: TypeUnsigned, MinValue: 1, MaxValue: math.MaxInt32, SetSession: func(s *SessionVars, val string) error {
		s.IndexLookupSize = tidbOptPositiveInt32(val, DefIndexLookupSize)
		return nil
	}},
	{Scope: ScopeGlobal | ScopeSession, Name: TiDBIndexLookupConcurrency, Value: strconv.Itoa(DefIndexLookupConcurrency), Type: TypeInt, MinValue: 1, MaxValue: MaxConfigurableConcurrency, AllowAutoValue: true, SetSession: func(s *SessionVars, val string) error {
		s.indexLookupConcurrency = tidbOptPositiveInt32(val, ConcurrencyUnset)
		return nil
	}, Validation: func(vars *SessionVars, normalizedValue string, originalValue string, scope ScopeFlag) (string, error) {
		appendDeprecationWarning(vars, TiDBIndexLookupConcurrency, TiDBExecutorConcurrency)
		return normalizedValue, nil
	}},
	{Scope: ScopeGlobal | ScopeSession, Name: TiDBIndexLookupJoinConcurrency, Value: strconv.Itoa(DefIndexLookupJoinConcurrency), Type: TypeInt, MinValue: 1, MaxValue: MaxConfigurableConcurrency, AllowAutoValue: true, SetSession: func(s *SessionVars, val string) error {
		s.indexLookupJoinConcurrency = tidbOptPositiveInt32(val, ConcurrencyUnset)
		return nil
	}, Validation: func(vars *SessionVars, normalizedValue string, originalValue string, scope ScopeFlag) (string, error) {
		appendDeprecationWarning(vars, TiDBIndexLookupJoinConcurrency, TiDBExecutorConcurrency)
		return normalizedValue, nil
	}},
	{Scope: ScopeGlobal | ScopeSession, Name: TiDBIndexSerialScanConcurrency, Value: strconv.Itoa(DefIndexSerialScanConcurrency), Type: TypeUnsigned, MinValue: 1, MaxValue: MaxConfigurableConcurrency, SetSession: func(s *SessionVars, val string) error {
		s.indexSerialScanConcurrency = tidbOptPositiveInt32(val, DefIndexSerialScanConcurrency)
		return nil
	}},
	{Scope: ScopeGlobal | ScopeSession, Name: TiDBSkipUTF8Check, Value: BoolToOnOff(DefSkipUTF8Check), Type: TypeBool, SetSession: func(s *SessionVars, val string) error {
		s.SkipUTF8Check = TiDBOptOn(val)
		return nil
	}},
	{Scope: ScopeGlobal | ScopeSession, Name: TiDBSkipASCIICheck, Value: BoolToOnOff(DefSkipASCIICheck), Type: TypeBool, SetSession: func(s *SessionVars, val string) error {
		s.SkipASCIICheck = TiDBOptOn(val)
		return nil
	}},
	{Scope: ScopeSession, Name: TiDBBatchInsert, Value: BoolToOnOff(DefBatchInsert), Type: TypeBool, skipInit: true, SetSession: func(s *SessionVars, val string) error {
		s.BatchInsert = TiDBOptOn(val)
		return nil
	}},
	{Scope: ScopeSession, Name: TiDBBatchDelete, Value: BoolToOnOff(DefBatchDelete), Type: TypeBool, skipInit: true, SetSession: func(s *SessionVars, val string) error {
		s.BatchDelete = TiDBOptOn(val)
		return nil
	}},
	{Scope: ScopeSession, Name: TiDBBatchCommit, Value: BoolToOnOff(DefBatchCommit), Type: TypeBool, skipInit: true, SetSession: func(s *SessionVars, val string) error {
		s.BatchCommit = TiDBOptOn(val)
		return nil
	}},
	{Scope: ScopeGlobal | ScopeSession, Name: TiDBDMLBatchSize, Value: strconv.Itoa(DefDMLBatchSize), Type: TypeUnsigned, MinValue: 0, MaxValue: math.MaxInt32, SetSession: func(s *SessionVars, val string) error {
		s.DMLBatchSize = int(tidbOptInt64(val, DefDMLBatchSize))
		return nil
	}},
	{Scope: ScopeSession, Name: TiDBCurrentTS, Value: strconv.Itoa(DefCurretTS), ReadOnly: true, skipInit: true, GetSession: func(s *SessionVars) (string, error) {
		return fmt.Sprintf("%d", s.TxnCtx.StartTS), nil
	}},
	{Scope: ScopeSession, Name: TiDBLastTxnInfo, Value: strconv.Itoa(DefCurretTS), ReadOnly: true, skipInit: true, GetSession: func(s *SessionVars) (string, error) {
		return s.LastTxnInfo, nil
	}},
	{Scope: ScopeSession, Name: TiDBLastQueryInfo, Value: strconv.Itoa(DefCurretTS), ReadOnly: true, skipInit: true, GetSession: func(s *SessionVars) (string, error) {
		info, err := json.Marshal(s.LastQueryInfo)
		if err != nil {
			return "", err
		}
		return string(info), nil
	}},
	{Scope: ScopeGlobal | ScopeSession, Name: TiDBMaxChunkSize, Value: strconv.Itoa(DefMaxChunkSize), Type: TypeUnsigned, MinValue: maxChunkSizeLowerBound, MaxValue: math.MaxInt32, SetSession: func(s *SessionVars, val string) error {
		s.MaxChunkSize = tidbOptPositiveInt32(val, DefMaxChunkSize)
		return nil
	}},
	{Scope: ScopeGlobal | ScopeSession, Name: TiDBAllowBatchCop, Value: strconv.Itoa(DefTiDBAllowBatchCop), Type: TypeInt, MinValue: 0, MaxValue: 2, Validation: func(vars *SessionVars, normalizedValue string, originalValue string, scope ScopeFlag) (string, error) {
		if normalizedValue == "0" && vars.AllowBCJ {
			return normalizedValue, ErrWrongValueForVar.GenWithStackByArgs(TiDBAllowBatchCop, "'0' while tidb_opt_broadcast_join is true, please set tidb_opt_broadcast_join false at first")
		}
		return normalizedValue, nil
	}, SetSession: func(s *SessionVars, val string) error {
		s.AllowBatchCop = int(tidbOptInt64(val, DefTiDBAllowBatchCop))
		return nil
	}},
	{Scope: ScopeGlobal | ScopeSession, Name: TiDBInitChunkSize, Value: strconv.Itoa(DefInitChunkSize), Type: TypeUnsigned, MinValue: 1, MaxValue: initChunkSizeUpperBound, SetSession: func(s *SessionVars, val string) error {
		s.InitChunkSize = tidbOptPositiveInt32(val, DefInitChunkSize)
		return nil
	}},
	{Scope: ScopeGlobal | ScopeSession, Name: TiDBEnableCascadesPlanner, Value: Off, Type: TypeBool, SetSession: func(s *SessionVars, val string) error {
		s.SetEnableCascadesPlanner(TiDBOptOn(val))
		return nil
	}},
	{Scope: ScopeGlobal | ScopeSession, Name: TiDBEnableIndexMerge, Value: BoolToOnOff(DefTiDBEnableIndexMerge), Type: TypeBool, SetSession: func(s *SessionVars, val string) error {
		s.SetEnableIndexMerge(TiDBOptOn(val))
		return nil
	}},
	{Scope: ScopeSession, Name: TiDBMemQuotaQuery, Value: strconv.FormatInt(config.GetGlobalConfig().MemQuotaQuery, 10), skipInit: true, Type: TypeInt, MinValue: -1, MaxValue: math.MaxInt64, SetSession: func(s *SessionVars, val string) error {
		s.MemQuotaQuery = tidbOptInt64(val, config.GetGlobalConfig().MemQuotaQuery)
		return nil
	}},
	{Scope: ScopeSession, Name: TiDBMemQuotaHashJoin, Value: strconv.FormatInt(DefTiDBMemQuotaHashJoin, 10), skipInit: true, Type: TypeInt, MinValue: -1, MaxValue: math.MaxInt64, SetSession: func(s *SessionVars, val string) error {
		s.MemQuotaHashJoin = tidbOptInt64(val, DefTiDBMemQuotaHashJoin)
		return nil
	}, Validation: func(vars *SessionVars, normalizedValue string, originalValue string, scope ScopeFlag) (string, error) {
		appendDeprecationWarning(vars, TiDBMemQuotaHashJoin, TiDBMemQuotaQuery)
		return normalizedValue, nil
	}},
	{Scope: ScopeSession, Name: TiDBMemQuotaMergeJoin, Value: strconv.FormatInt(DefTiDBMemQuotaMergeJoin, 10), skipInit: true, Type: TypeInt, MinValue: -1, MaxValue: math.MaxInt64, SetSession: func(s *SessionVars, val string) error {
		s.MemQuotaMergeJoin = tidbOptInt64(val, DefTiDBMemQuotaMergeJoin)
		return nil
	}, Validation: func(vars *SessionVars, normalizedValue string, originalValue string, scope ScopeFlag) (string, error) {
		appendDeprecationWarning(vars, TiDBMemQuotaMergeJoin, TiDBMemQuotaQuery)
		return normalizedValue, nil
	}},
	{Scope: ScopeSession, Name: TiDBMemQuotaSort, Value: strconv.FormatInt(DefTiDBMemQuotaSort, 10), skipInit: true, Type: TypeInt, MinValue: -1, MaxValue: math.MaxInt64, SetSession: func(s *SessionVars, val string) error {
		s.MemQuotaSort = tidbOptInt64(val, DefTiDBMemQuotaSort)
		return nil
	}, Validation: func(vars *SessionVars, normalizedValue string, originalValue string, scope ScopeFlag) (string, error) {
		appendDeprecationWarning(vars, TiDBMemQuotaSort, TiDBMemQuotaQuery)
		return normalizedValue, nil
	}},
	{Scope: ScopeSession, Name: TiDBMemQuotaTopn, Value: strconv.FormatInt(DefTiDBMemQuotaTopn, 10), skipInit: true, Type: TypeInt, MinValue: -1, MaxValue: math.MaxInt64, SetSession: func(s *SessionVars, val string) error {
		s.MemQuotaTopn = tidbOptInt64(val, DefTiDBMemQuotaTopn)
		return nil
	}, Validation: func(vars *SessionVars, normalizedValue string, originalValue string, scope ScopeFlag) (string, error) {
		appendDeprecationWarning(vars, TiDBMemQuotaTopn, TiDBMemQuotaQuery)
		return normalizedValue, nil
	}},
	{Scope: ScopeSession, Name: TiDBMemQuotaIndexLookupReader, Value: strconv.FormatInt(DefTiDBMemQuotaIndexLookupReader, 10), skipInit: true, Type: TypeInt, MinValue: -1, MaxValue: math.MaxInt64, SetSession: func(s *SessionVars, val string) error {
		s.MemQuotaIndexLookupReader = tidbOptInt64(val, DefTiDBMemQuotaIndexLookupReader)
		return nil
	}, Validation: func(vars *SessionVars, normalizedValue string, originalValue string, scope ScopeFlag) (string, error) {
		appendDeprecationWarning(vars, TiDBMemQuotaIndexLookupReader, TiDBMemQuotaQuery)
		return normalizedValue, nil
	}},
	{Scope: ScopeSession, Name: TiDBMemQuotaIndexLookupJoin, Value: strconv.FormatInt(DefTiDBMemQuotaIndexLookupJoin, 10), skipInit: true, Type: TypeInt, MinValue: -1, MaxValue: math.MaxInt64, SetSession: func(s *SessionVars, val string) error {
		s.MemQuotaIndexLookupJoin = tidbOptInt64(val, DefTiDBMemQuotaIndexLookupJoin)
		return nil
	}, Validation: func(vars *SessionVars, normalizedValue string, originalValue string, scope ScopeFlag) (string, error) {
		appendDeprecationWarning(vars, TiDBMemQuotaIndexLookupJoin, TiDBMemQuotaQuery)
		return normalizedValue, nil
	}},
	// Deprecated: tidb_enable_streaming
	{Scope: ScopeSession, Name: TiDBEnableStreaming, Value: Off, Type: TypeBool, skipInit: true, Hidden: true, SetSession: func(s *SessionVars, val string) error {
		s.EnableStreaming = TiDBOptOn(val)
		return nil
	}},
	{Scope: ScopeSession, Name: TiDBEnableChunkRPC, Value: On, Type: TypeBool, skipInit: true, SetSession: func(s *SessionVars, val string) error {
		s.EnableChunkRPC = TiDBOptOn(val)
		return nil
	}},
	{Scope: ScopeSession, Name: TxnIsolationOneShot, Value: "", skipInit: true, Validation: func(vars *SessionVars, normalizedValue string, originalValue string, scope ScopeFlag) (string, error) {
		return checkIsolationLevel(vars, normalizedValue, originalValue, scope)
	}, SetSession: func(s *SessionVars, val string) error {
		s.txnIsolationLevelOneShot.state = oneShotSet
		s.txnIsolationLevelOneShot.value = val
		return nil
	}},
	{Scope: ScopeGlobal | ScopeSession, Name: TiDBEnableTablePartition, Value: On, Type: TypeEnum, PossibleValues: []string{Off, On, "AUTO"}, SetSession: func(s *SessionVars, val string) error {
		s.EnableTablePartition = val
		return nil
	}},
	{Scope: ScopeGlobal | ScopeSession, Name: TiDBEnableListTablePartition, Value: Off, Type: TypeBool, SetSession: func(s *SessionVars, val string) error {
		s.EnableListTablePartition = TiDBOptOn(val)
		return nil
	}},
	{Scope: ScopeGlobal | ScopeSession, Name: TiDBHashJoinConcurrency, Value: strconv.Itoa(DefTiDBHashJoinConcurrency), Type: TypeInt, MinValue: 1, MaxValue: MaxConfigurableConcurrency, AllowAutoValue: true, SetSession: func(s *SessionVars, val string) error {
		s.hashJoinConcurrency = tidbOptPositiveInt32(val, ConcurrencyUnset)
		return nil
	}, Validation: func(vars *SessionVars, normalizedValue string, originalValue string, scope ScopeFlag) (string, error) {
		appendDeprecationWarning(vars, TiDBHashJoinConcurrency, TiDBExecutorConcurrency)
		return normalizedValue, nil
	}},
	{Scope: ScopeGlobal | ScopeSession, Name: TiDBProjectionConcurrency, Value: strconv.Itoa(DefTiDBProjectionConcurrency), Type: TypeInt, MinValue: -1, MaxValue: MaxConfigurableConcurrency, SetSession: func(s *SessionVars, val string) error {
		s.projectionConcurrency = tidbOptPositiveInt32(val, ConcurrencyUnset)
		return nil
	}, Validation: func(vars *SessionVars, normalizedValue string, originalValue string, scope ScopeFlag) (string, error) {
		appendDeprecationWarning(vars, TiDBProjectionConcurrency, TiDBExecutorConcurrency)
		return normalizedValue, nil
	}},
	{Scope: ScopeGlobal | ScopeSession, Name: TiDBHashAggPartialConcurrency, Value: strconv.Itoa(DefTiDBHashAggPartialConcurrency), Type: TypeInt, MinValue: 1, MaxValue: MaxConfigurableConcurrency, AllowAutoValue: true, SetSession: func(s *SessionVars, val string) error {
		s.hashAggPartialConcurrency = tidbOptPositiveInt32(val, ConcurrencyUnset)
		return nil
	}, Validation: func(vars *SessionVars, normalizedValue string, originalValue string, scope ScopeFlag) (string, error) {
		appendDeprecationWarning(vars, TiDBHashAggPartialConcurrency, TiDBExecutorConcurrency)
		return normalizedValue, nil
	}},
	{Scope: ScopeGlobal | ScopeSession, Name: TiDBHashAggFinalConcurrency, Value: strconv.Itoa(DefTiDBHashAggFinalConcurrency), Type: TypeInt, MinValue: 1, MaxValue: MaxConfigurableConcurrency, AllowAutoValue: true, SetSession: func(s *SessionVars, val string) error {
		s.hashAggFinalConcurrency = tidbOptPositiveInt32(val, ConcurrencyUnset)
		return nil
	}, Validation: func(vars *SessionVars, normalizedValue string, originalValue string, scope ScopeFlag) (string, error) {
		appendDeprecationWarning(vars, TiDBHashAggFinalConcurrency, TiDBExecutorConcurrency)
		return normalizedValue, nil
	}},
	{Scope: ScopeGlobal | ScopeSession, Name: TiDBWindowConcurrency, Value: strconv.Itoa(DefTiDBWindowConcurrency), Type: TypeInt, MinValue: 1, MaxValue: MaxConfigurableConcurrency, AllowAutoValue: true, SetSession: func(s *SessionVars, val string) error {
		s.windowConcurrency = tidbOptPositiveInt32(val, ConcurrencyUnset)
		return nil
	}, Validation: func(vars *SessionVars, normalizedValue string, originalValue string, scope ScopeFlag) (string, error) {
		appendDeprecationWarning(vars, TiDBWindowConcurrency, TiDBExecutorConcurrency)
		return normalizedValue, nil
	}},
	{Scope: ScopeGlobal | ScopeSession, Name: TiDBMergeJoinConcurrency, Value: strconv.Itoa(DefTiDBMergeJoinConcurrency), Type: TypeInt, MinValue: 1, MaxValue: MaxConfigurableConcurrency, AllowAutoValue: true, SetSession: func(s *SessionVars, val string) error {
		s.mergeJoinConcurrency = tidbOptPositiveInt32(val, ConcurrencyUnset)
		return nil
	}, Validation: func(vars *SessionVars, normalizedValue string, originalValue string, scope ScopeFlag) (string, error) {
		appendDeprecationWarning(vars, TiDBMergeJoinConcurrency, TiDBExecutorConcurrency)
		return normalizedValue, nil
	}},

	{Scope: ScopeGlobal | ScopeSession, Name: TiDBStreamAggConcurrency, Value: strconv.Itoa(DefTiDBStreamAggConcurrency), Type: TypeInt, MinValue: 1, MaxValue: MaxConfigurableConcurrency, AllowAutoValue: true, SetSession: func(s *SessionVars, val string) error {
		s.streamAggConcurrency = tidbOptPositiveInt32(val, ConcurrencyUnset)
		return nil
	}, Validation: func(vars *SessionVars, normalizedValue string, originalValue string, scope ScopeFlag) (string, error) {
		appendDeprecationWarning(vars, TiDBStreamAggConcurrency, TiDBExecutorConcurrency)
		return normalizedValue, nil
	}},
	{Scope: ScopeGlobal | ScopeSession, Name: TiDBEnableParallelApply, Value: BoolToOnOff(DefTiDBEnableParallelApply), Type: TypeBool, SetSession: func(s *SessionVars, val string) error {
		s.EnableParallelApply = TiDBOptOn(val)
		return nil
	}},
	{Scope: ScopeGlobal | ScopeSession, Name: TiDBMemQuotaApplyCache, Value: strconv.Itoa(DefTiDBMemQuotaApplyCache), Type: TypeUnsigned, MaxValue: math.MaxInt64, SetSession: func(s *SessionVars, val string) error {
		s.MemQuotaApplyCache = tidbOptInt64(val, DefTiDBMemQuotaApplyCache)
		return nil
	}},
	{Scope: ScopeGlobal | ScopeSession, Name: TiDBBackoffLockFast, Value: strconv.Itoa(tikvstore.DefBackoffLockFast), Type: TypeUnsigned, MinValue: 1, MaxValue: math.MaxInt32, SetSession: func(s *SessionVars, val string) error {
		s.KVVars.BackoffLockFast = tidbOptPositiveInt32(val, tikvstore.DefBackoffLockFast)
		return nil
	}},
	{Scope: ScopeGlobal | ScopeSession, Name: TiDBBackOffWeight, Value: strconv.Itoa(tikvstore.DefBackOffWeight), Type: TypeUnsigned, MinValue: 1, MaxValue: math.MaxInt32, SetSession: func(s *SessionVars, val string) error {
		s.KVVars.BackOffWeight = tidbOptPositiveInt32(val, tikvstore.DefBackOffWeight)
		return nil
	}},
	{Scope: ScopeGlobal | ScopeSession, Name: TiDBRetryLimit, Value: strconv.Itoa(DefTiDBRetryLimit), Type: TypeInt, MinValue: -1, MaxValue: math.MaxInt64, SetSession: func(s *SessionVars, val string) error {
		s.RetryLimit = tidbOptInt64(val, DefTiDBRetryLimit)
		return nil
	}},
	{Scope: ScopeGlobal | ScopeSession, Name: TiDBDisableTxnAutoRetry, Value: BoolToOnOff(DefTiDBDisableTxnAutoRetry), Type: TypeBool, SetSession: func(s *SessionVars, val string) error {
		s.DisableTxnAutoRetry = TiDBOptOn(val)
		return nil
	}},
	{Scope: ScopeGlobal | ScopeSession, Name: TiDBConstraintCheckInPlace, Value: BoolToOnOff(DefTiDBConstraintCheckInPlace), Type: TypeBool, SetSession: func(s *SessionVars, val string) error {
		s.ConstraintCheckInPlace = TiDBOptOn(val)
		return nil
	}},
	{Scope: ScopeGlobal | ScopeSession, Name: TiDBTxnMode, Value: DefTiDBTxnMode, AllowEmptyAll: true, Type: TypeEnum, PossibleValues: []string{"pessimistic", "optimistic"}, SetSession: func(s *SessionVars, val string) error {
		s.TxnMode = strings.ToUpper(val)
		return nil
	}},
	{Scope: ScopeGlobal, Name: TiDBRowFormatVersion, Value: strconv.Itoa(DefTiDBRowFormatV1), Type: TypeUnsigned, MinValue: 1, MaxValue: 2, SetSession: func(s *SessionVars, val string) error {
		formatVersion := int(tidbOptInt64(val, DefTiDBRowFormatV1))
		if formatVersion == DefTiDBRowFormatV1 {
			s.RowEncoder.Enable = false
		} else if formatVersion == DefTiDBRowFormatV2 {
			s.RowEncoder.Enable = true
		}
		SetDDLReorgRowFormat(tidbOptInt64(val, DefTiDBRowFormatV2))
		return nil
	}},
	{Scope: ScopeSession, Name: TiDBOptimizerSelectivityLevel, Value: strconv.Itoa(DefTiDBOptimizerSelectivityLevel), skipInit: true, Type: TypeUnsigned, MinValue: 0, MaxValue: math.MaxInt32, SetSession: func(s *SessionVars, val string) error {
		s.OptimizerSelectivityLevel = tidbOptPositiveInt32(val, DefTiDBOptimizerSelectivityLevel)
		return nil
	}},
	{Scope: ScopeGlobal | ScopeSession, Name: TiDBEnableWindowFunction, Value: BoolToOnOff(DefEnableWindowFunction), Type: TypeBool, SetSession: func(s *SessionVars, val string) error {
		s.EnableWindowFunction = TiDBOptOn(val)
		return nil
	}},
	{Scope: ScopeGlobal | ScopeSession, Name: TiDBEnablePipelinedWindowFunction, Value: BoolToOnOff(DefEnablePipelinedWindowFunction), Type: TypeBool, SetSession: func(s *SessionVars, val string) error {
		s.EnablePipelinedWindowExec = TiDBOptOn(val)
		return nil
	}},
	{Scope: ScopeGlobal | ScopeSession, Name: TiDBEnableStrictDoubleTypeCheck, Value: BoolToOnOff(DefEnableStrictDoubleTypeCheck), Type: TypeBool, SetSession: func(s *SessionVars, val string) error {
		s.EnableStrictDoubleTypeCheck = TiDBOptOn(val)
		return nil
	}},
	{Scope: ScopeGlobal | ScopeSession, Name: TiDBEnableVectorizedExpression, Value: BoolToOnOff(DefEnableVectorizedExpression), Type: TypeBool, SetSession: func(s *SessionVars, val string) error {
		s.EnableVectorizedExpression = TiDBOptOn(val)
		return nil
	}},
	{Scope: ScopeGlobal | ScopeSession, Name: TiDBEnableFastAnalyze, Value: BoolToOnOff(DefTiDBUseFastAnalyze), Type: TypeBool, SetSession: func(s *SessionVars, val string) error {
		s.EnableFastAnalyze = TiDBOptOn(val)
		return nil
	}},
	{Scope: ScopeGlobal | ScopeSession, Name: TiDBSkipIsolationLevelCheck, Value: BoolToOnOff(DefTiDBSkipIsolationLevelCheck), Type: TypeBool},
	{Scope: ScopeGlobal | ScopeSession, Name: TiDBEnableRateLimitAction, Value: BoolToOnOff(DefTiDBEnableRateLimitAction), Type: TypeBool, SetSession: func(s *SessionVars, val string) error {
		s.EnabledRateLimitAction = TiDBOptOn(val)
		return nil
	}},
	{Scope: ScopeGlobal | ScopeSession, Name: TiDBAllowFallbackToTiKV, Value: "", Validation: func(vars *SessionVars, normalizedValue string, originalValue string, scope ScopeFlag) (string, error) {
		if normalizedValue == "" {
			return "", nil
		}
		engines := strings.Split(normalizedValue, ",")
		var formatVal string
		storeTypes := make(map[kv.StoreType]struct{})
		for i, engine := range engines {
			engine = strings.TrimSpace(engine)
			switch {
			case strings.EqualFold(engine, kv.TiFlash.Name()):
				if _, ok := storeTypes[kv.TiFlash]; !ok {
					if i != 0 {
						formatVal += ","
					}
					formatVal += kv.TiFlash.Name()
					storeTypes[kv.TiFlash] = struct{}{}
				}
			default:
				return normalizedValue, ErrWrongValueForVar.GenWithStackByArgs(TiDBAllowFallbackToTiKV, normalizedValue)
			}
		}
		return formatVal, nil
	}, SetSession: func(s *SessionVars, val string) error {
		s.AllowFallbackToTiKV = make(map[kv.StoreType]struct{})
		for _, engine := range strings.Split(val, ",") {
			switch engine {
			case kv.TiFlash.Name():
				s.AllowFallbackToTiKV[kv.TiFlash] = struct{}{}
			}
		}
		return nil
	}},
	/* The following variable is defined as session scope but is actually server scope. */
	{Scope: ScopeSession, Name: TiDBGeneralLog, Value: BoolToOnOff(DefTiDBGeneralLog), Type: TypeBool, skipInit: true, SetSession: func(s *SessionVars, val string) error {
		ProcessGeneralLog.Store(TiDBOptOn(val))
		return nil
	}, GetSession: func(s *SessionVars) (string, error) {
		return BoolToOnOff(ProcessGeneralLog.Load()), nil
	}},
	{Scope: ScopeSession, Name: TiDBLogFileMaxDays, Value: strconv.Itoa(config.GetGlobalConfig().Log.File.MaxDays), Type: TypeInt, MinValue: 0, MaxValue: math.MaxInt32, skipInit: true, SetSession: func(s *SessionVars, val string) error {
		maxAge, err := strconv.ParseInt(val, 10, 32)
		if err != nil {
			return err
		}

		GlobalLogMaxDays.Store(int32(maxAge))

		cfg := config.GetGlobalConfig().Log.ToLogConfig()
		cfg.Config.File.MaxDays = int(maxAge)

		err = logutil.ReplaceLogger(cfg)
		if err != nil {
			return err
		}

		return nil
	}, GetSession: func(s *SessionVars) (string, error) {
		return strconv.FormatInt(int64(GlobalLogMaxDays.Load()), 10), nil
	}},
	{Scope: ScopeSession, Name: TiDBPProfSQLCPU, Value: strconv.Itoa(DefTiDBPProfSQLCPU), Type: TypeInt, skipInit: true, MinValue: 0, MaxValue: 1, SetSession: func(s *SessionVars, val string) error {
		EnablePProfSQLCPU.Store(uint32(tidbOptPositiveInt32(val, DefTiDBPProfSQLCPU)) > 0)
		return nil
	}, GetSession: func(s *SessionVars) (string, error) {
		val := "0"
		if EnablePProfSQLCPU.Load() {
			val = "1"
		}
		return val, nil
	}},
	{Scope: ScopeSession, Name: TiDBDDLSlowOprThreshold, Value: strconv.Itoa(DefTiDBDDLSlowOprThreshold), skipInit: true, SetSession: func(s *SessionVars, val string) error {
		atomic.StoreUint32(&DDLSlowOprThreshold, uint32(tidbOptPositiveInt32(val, DefTiDBDDLSlowOprThreshold)))
		return nil
	}, GetSession: func(s *SessionVars) (string, error) {
		return strconv.FormatUint(uint64(atomic.LoadUint32(&DDLSlowOprThreshold)), 10), nil
	}},
	{Scope: ScopeSession, Name: TiDBConfig, Value: "", ReadOnly: true, skipInit: true, GetSession: func(s *SessionVars) (string, error) {
		conf := config.GetGlobalConfig()
		j, err := json.MarshalIndent(conf, "", "\t")
		if err != nil {
			return "", err
		}
		return config.HideConfig(string(j)), nil
	}},
	{Scope: ScopeGlobal, Name: TiDBDDLReorgWorkerCount, Value: strconv.Itoa(DefTiDBDDLReorgWorkerCount), Type: TypeUnsigned, MinValue: 1, MaxValue: MaxConfigurableConcurrency, SetSession: func(s *SessionVars, val string) error {
		SetDDLReorgWorkerCounter(int32(tidbOptPositiveInt32(val, DefTiDBDDLReorgWorkerCount)))
		return nil
	}},
	{Scope: ScopeGlobal, Name: TiDBDDLReorgBatchSize, Value: strconv.Itoa(DefTiDBDDLReorgBatchSize), Type: TypeUnsigned, MinValue: int64(MinDDLReorgBatchSize), MaxValue: uint64(MaxDDLReorgBatchSize), SetSession: func(s *SessionVars, val string) error {
		SetDDLReorgBatchSize(int32(tidbOptPositiveInt32(val, DefTiDBDDLReorgBatchSize)))
		return nil
	}},
	{Scope: ScopeGlobal, Name: TiDBDDLErrorCountLimit, Value: strconv.Itoa(DefTiDBDDLErrorCountLimit), Type: TypeUnsigned, MinValue: 0, MaxValue: math.MaxInt64, SetSession: func(s *SessionVars, val string) error {
		SetDDLErrorCountLimit(tidbOptInt64(val, DefTiDBDDLErrorCountLimit))
		return nil
	}},
	{Scope: ScopeSession, Name: TiDBDDLReorgPriority, Value: "PRIORITY_LOW", skipInit: true, SetSession: func(s *SessionVars, val string) error {
		s.setDDLReorgPriority(val)
		return nil
	}},
	{Scope: ScopeGlobal, Name: TiDBMaxDeltaSchemaCount, Value: strconv.Itoa(DefTiDBMaxDeltaSchemaCount), Type: TypeUnsigned, MinValue: 100, MaxValue: 16384, SetSession: func(s *SessionVars, val string) error {
		// It's a global variable, but it also wants to be cached in server.
		SetMaxDeltaSchemaCount(tidbOptInt64(val, DefTiDBMaxDeltaSchemaCount))
		return nil
	}},
	{Scope: ScopeGlobal, Name: TiDBEnableChangeMultiSchema, Value: BoolToOnOff(DefTiDBChangeMultiSchema), Hidden: true, Type: TypeBool, SetSession: func(s *SessionVars, val string) error {
		s.EnableChangeMultiSchema = TiDBOptOn(val)
		return nil
	}, SetGlobal: func(s *SessionVars, val string) error {
		s.EnableChangeMultiSchema = TiDBOptOn(val)
		return nil
	}},
	{Scope: ScopeGlobal | ScopeSession, Name: TiDBEnableAutoIncrementInGenerated, Value: BoolToOnOff(DefTiDBEnableAutoIncrementInGenerated), Type: TypeBool, SetSession: func(s *SessionVars, val string) error {
		s.EnableAutoIncrementInGenerated = TiDBOptOn(val)
		return nil
	}},
	{Scope: ScopeGlobal, Name: TiDBEnablePointGetCache, Value: BoolToOnOff(DefTiDBPointGetCache), Hidden: true, Type: TypeBool, SetSession: func(s *SessionVars, val string) error {
		s.EnablePointGetCache = TiDBOptOn(val)
		return nil
	}},
	{Scope: ScopeGlobal, Name: TiDBEnableAlterPlacement, Value: BoolToOnOff(DefTiDBEnableAlterPlacement), Hidden: true, Type: TypeBool, SetSession: func(s *SessionVars, val string) error {
		s.EnableAlterPlacement = TiDBOptOn(val)
		return nil
	}},
	{Scope: ScopeSession, Name: TiDBForcePriority, skipInit: true, Value: mysql.Priority2Str[DefTiDBForcePriority], SetSession: func(s *SessionVars, val string) error {
		atomic.StoreInt32(&ForcePriority, int32(mysql.Str2Priority(val)))
		return nil
	}, GetSession: func(s *SessionVars) (string, error) {
		return mysql.Priority2Str[mysql.PriorityEnum(atomic.LoadInt32(&ForcePriority))], nil
	}},
	{Scope: ScopeGlobal | ScopeSession, Name: TiDBOptJoinReorderThreshold, Value: strconv.Itoa(DefTiDBOptJoinReorderThreshold), skipInit: true, Type: TypeUnsigned, MinValue: 0, MaxValue: 63, SetSession: func(s *SessionVars, val string) error {
		s.TiDBOptJoinReorderThreshold = tidbOptPositiveInt32(val, DefTiDBOptJoinReorderThreshold)
		return nil
	}},
	{Scope: ScopeSession, Name: TiDBSlowQueryFile, Value: "", skipInit: true, SetSession: func(s *SessionVars, val string) error {
		s.SlowQueryFile = val
		return nil
	}},
	{Scope: ScopeGlobal, Name: TiDBScatterRegion, Value: BoolToOnOff(DefTiDBScatterRegion), Type: TypeBool},
	{Scope: ScopeSession, Name: TiDBWaitSplitRegionFinish, Value: BoolToOnOff(DefTiDBWaitSplitRegionFinish), skipInit: true, Type: TypeBool, SetSession: func(s *SessionVars, val string) error {
		s.WaitSplitRegionFinish = TiDBOptOn(val)
		return nil
	}},
	{Scope: ScopeSession, Name: TiDBWaitSplitRegionTimeout, Value: strconv.Itoa(DefWaitSplitRegionTimeout), skipInit: true, Type: TypeUnsigned, MinValue: 1, MaxValue: math.MaxInt32, SetSession: func(s *SessionVars, val string) error {
		s.WaitSplitRegionTimeout = uint64(tidbOptPositiveInt32(val, DefWaitSplitRegionTimeout))
		return nil
	}},
	{Scope: ScopeSession, Name: TiDBLowResolutionTSO, Value: Off, Type: TypeBool, skipInit: true, SetSession: func(s *SessionVars, val string) error {
		s.LowResolutionTSO = TiDBOptOn(val)
		return nil
	}},
	{Scope: ScopeSession, Name: TiDBExpensiveQueryTimeThreshold, Value: strconv.Itoa(DefTiDBExpensiveQueryTimeThreshold), Type: TypeUnsigned, MinValue: int64(MinExpensiveQueryTimeThreshold), MaxValue: math.MaxInt32, SetSession: func(s *SessionVars, val string) error {
		atomic.StoreUint64(&ExpensiveQueryTimeThreshold, uint64(tidbOptPositiveInt32(val, DefTiDBExpensiveQueryTimeThreshold)))
		return nil
	}, GetSession: func(s *SessionVars) (string, error) {
		return fmt.Sprintf("%d", atomic.LoadUint64(&ExpensiveQueryTimeThreshold)), nil
	}},
	{Scope: ScopeSession, Name: TiDBMemoryUsageAlarmRatio, Value: strconv.FormatFloat(config.GetGlobalConfig().Performance.MemoryUsageAlarmRatio, 'f', -1, 64), Type: TypeFloat, MinValue: 0.0, MaxValue: 1.0, skipInit: true, SetSession: func(s *SessionVars, val string) error {
		MemoryUsageAlarmRatio.Store(tidbOptFloat64(val, 0.8))
		return nil
	}, GetSession: func(s *SessionVars) (string, error) {
		return fmt.Sprintf("%g", MemoryUsageAlarmRatio.Load()), nil
	}},
	{Scope: ScopeGlobal | ScopeSession, Name: TiDBEnableNoopFuncs, Value: DefTiDBEnableNoopFuncs, Type: TypeEnum, PossibleValues: []string{Off, On, Warn}, Validation: func(vars *SessionVars, normalizedValue string, originalValue string, scope ScopeFlag) (string, error) {

		// The behavior is very weird if someone can turn TiDBEnableNoopFuncs OFF, but keep any of the following on:
		// TxReadOnly, TransactionReadOnly, OfflineMode, SuperReadOnly, serverReadOnly, SQLAutoIsNull
		// To prevent this strange position, prevent setting to OFF when any of these sysVars are ON of the same scope.

		if normalizedValue == Off {
			for _, potentialIncompatibleSysVar := range []string{TxReadOnly, TransactionReadOnly, OfflineMode, SuperReadOnly, ReadOnly, SQLAutoIsNull} {
				val, _ := vars.GetSystemVar(potentialIncompatibleSysVar) // session scope
				if scope == ScopeGlobal {                                // global scope
					var err error
					val, err = vars.GlobalVarsAccessor.GetGlobalSysVar(potentialIncompatibleSysVar)
					if err != nil {
						return originalValue, errUnknownSystemVariable.GenWithStackByArgs(potentialIncompatibleSysVar)
					}
				}
				if TiDBOptOn(val) {
					return originalValue, errValueNotSupportedWhen.GenWithStackByArgs(TiDBEnableNoopFuncs, potentialIncompatibleSysVar)
				}
			}
		}
		return normalizedValue, nil
	}, SetSession: func(s *SessionVars, val string) error {
		s.NoopFuncsMode = TiDBOptOnOffWarn(val)
		return nil
	}},
	{Scope: ScopeGlobal | ScopeSession, Name: TiDBReplicaRead, Value: "leader", Type: TypeEnum, PossibleValues: []string{"leader", "follower", "leader-and-follower", "closest-replicas"}, SetSession: func(s *SessionVars, val string) error {
		if strings.EqualFold(val, "follower") {
			s.SetReplicaRead(kv.ReplicaReadFollower)
		} else if strings.EqualFold(val, "leader-and-follower") {
			s.SetReplicaRead(kv.ReplicaReadMixed)
		} else if strings.EqualFold(val, "leader") || len(val) == 0 {
			s.SetReplicaRead(kv.ReplicaReadLeader)
		} else if strings.EqualFold(val, "closest-replicas") {
			s.SetReplicaRead(kv.ReplicaReadClosest)
		}
		return nil
	}},
	{Scope: ScopeSession, Name: TiDBAllowRemoveAutoInc, Value: BoolToOnOff(DefTiDBAllowRemoveAutoInc), skipInit: true, Type: TypeBool, SetSession: func(s *SessionVars, val string) error {
		s.AllowRemoveAutoInc = TiDBOptOn(val)
		return nil
	}},
	{Scope: ScopeGlobal | ScopeSession, Name: TiDBEnableStmtSummary, Value: BoolToOnOff(config.GetGlobalConfig().StmtSummary.Enable), skipInit: true, Type: TypeBool, AllowEmpty: true, SetSession: func(s *SessionVars, val string) error {
		return stmtsummary.StmtSummaryByDigestMap.SetEnabled(val, true)
	}, SetGlobal: func(s *SessionVars, val string) error {
		return stmtsummary.StmtSummaryByDigestMap.SetEnabled(val, false)
	}},
	{Scope: ScopeGlobal | ScopeSession, Name: TiDBStmtSummaryInternalQuery, Value: BoolToOnOff(config.GetGlobalConfig().StmtSummary.EnableInternalQuery), skipInit: true, Type: TypeBool, AllowEmpty: true, SetSession: func(s *SessionVars, val string) error {
		return stmtsummary.StmtSummaryByDigestMap.SetEnabledInternalQuery(val, true)
	}, SetGlobal: func(s *SessionVars, val string) error {
		return stmtsummary.StmtSummaryByDigestMap.SetEnabledInternalQuery(val, false)
	}},
	{Scope: ScopeGlobal | ScopeSession, Name: TiDBStmtSummaryRefreshInterval, Value: strconv.Itoa(config.GetGlobalConfig().StmtSummary.RefreshInterval), skipInit: true, Type: TypeInt, MinValue: 1, MaxValue: math.MaxInt32, AllowEmpty: true, SetSession: func(s *SessionVars, val string) error {
		return stmtsummary.StmtSummaryByDigestMap.SetRefreshInterval(val, true)
	}, SetGlobal: func(s *SessionVars, val string) error {
		return stmtsummary.StmtSummaryByDigestMap.SetRefreshInterval(val, false)
	}},
	{Scope: ScopeGlobal | ScopeSession, Name: TiDBStmtSummaryHistorySize, Value: strconv.Itoa(config.GetGlobalConfig().StmtSummary.HistorySize), skipInit: true, Type: TypeInt, MinValue: 0, MaxValue: math.MaxUint8, AllowEmpty: true, SetSession: func(s *SessionVars, val string) error {
		return stmtsummary.StmtSummaryByDigestMap.SetHistorySize(val, true)
	}, SetGlobal: func(s *SessionVars, val string) error {
		return stmtsummary.StmtSummaryByDigestMap.SetHistorySize(val, false)
	}},
	{Scope: ScopeGlobal | ScopeSession, Name: TiDBStmtSummaryMaxStmtCount, Value: strconv.FormatUint(uint64(config.GetGlobalConfig().StmtSummary.MaxStmtCount), 10), skipInit: true, Type: TypeInt, MinValue: 1, MaxValue: math.MaxInt16, AllowEmpty: true, SetSession: func(s *SessionVars, val string) error {
		return stmtsummary.StmtSummaryByDigestMap.SetMaxStmtCount(val, true)
	}, SetGlobal: func(s *SessionVars, val string) error {
		return stmtsummary.StmtSummaryByDigestMap.SetMaxStmtCount(val, false)
	}},
	{Scope: ScopeGlobal | ScopeSession, Name: TiDBStmtSummaryMaxSQLLength, Value: strconv.FormatUint(uint64(config.GetGlobalConfig().StmtSummary.MaxSQLLength), 10), skipInit: true, Type: TypeInt, MinValue: 0, MaxValue: math.MaxInt32, AllowEmpty: true, SetSession: func(s *SessionVars, val string) error {
		return stmtsummary.StmtSummaryByDigestMap.SetMaxSQLLength(val, true)
	}, SetGlobal: func(s *SessionVars, val string) error {
		return stmtsummary.StmtSummaryByDigestMap.SetMaxSQLLength(val, false)
	}},
	{Scope: ScopeGlobal | ScopeSession, Name: TiDBCapturePlanBaseline, Value: Off, Type: TypeBool, AllowEmptyAll: true, skipInit: true, GetSession: func(s *SessionVars) (string, error) {
		return CapturePlanBaseline.GetVal(), nil
	}, SetSession: func(s *SessionVars, val string) error {
		CapturePlanBaseline.Set(val, true)
		return nil
	}, SetGlobal: func(s *SessionVars, val string) error {
		CapturePlanBaseline.Set(val, false)
		return nil
	}},
	{Scope: ScopeGlobal | ScopeSession, Name: TiDBUsePlanBaselines, Value: BoolToOnOff(DefTiDBUsePlanBaselines), Type: TypeBool, SetSession: func(s *SessionVars, val string) error {
		s.UsePlanBaselines = TiDBOptOn(val)
		return nil
	}},
	{Scope: ScopeGlobal | ScopeSession, Name: TiDBEvolvePlanBaselines, Value: BoolToOnOff(DefTiDBEvolvePlanBaselines), Type: TypeBool, Validation: func(vars *SessionVars, normalizedValue string, originalValue string, scope ScopeFlag) (string, error) {
		if normalizedValue == "ON" && !config.CheckTableBeforeDrop {
			return normalizedValue, errors.Errorf("Cannot enable baseline evolution feature, it is not generally available now")
		}
		return normalizedValue, nil
	}, SetSession: func(s *SessionVars, val string) error {
		s.EvolvePlanBaselines = TiDBOptOn(val)
		return nil
	}},
	{Scope: ScopeGlobal | ScopeSession, Name: TiDBEnableExtendedStats, Value: BoolToOnOff(false), Hidden: true, Type: TypeBool, SetSession: func(s *SessionVars, val string) error {
		s.EnableExtendedStats = TiDBOptOn(val)
		return nil
	}},
	{Scope: ScopeGlobal, Name: TiDBEvolvePlanTaskMaxTime, Value: strconv.Itoa(DefTiDBEvolvePlanTaskMaxTime), Type: TypeInt, MinValue: -1, MaxValue: math.MaxInt64},
	{Scope: ScopeGlobal, Name: TiDBEvolvePlanTaskStartTime, Value: DefTiDBEvolvePlanTaskStartTime, Type: TypeTime},
	{Scope: ScopeGlobal, Name: TiDBEvolvePlanTaskEndTime, Value: DefTiDBEvolvePlanTaskEndTime, Type: TypeTime},
	{Scope: ScopeSession, Name: TiDBIsolationReadEngines, Value: strings.Join(config.GetGlobalConfig().IsolationRead.Engines, ","), Validation: func(vars *SessionVars, normalizedValue string, originalValue string, scope ScopeFlag) (string, error) {
		engines := strings.Split(normalizedValue, ",")
		var formatVal string
		for i, engine := range engines {
			engine = strings.TrimSpace(engine)
			if i != 0 {
				formatVal += ","
			}
			switch {
			case strings.EqualFold(engine, kv.TiKV.Name()):
				formatVal += kv.TiKV.Name()
			case strings.EqualFold(engine, kv.TiFlash.Name()):
				formatVal += kv.TiFlash.Name()
			case strings.EqualFold(engine, kv.TiDB.Name()):
				formatVal += kv.TiDB.Name()
			default:
				return normalizedValue, ErrWrongValueForVar.GenWithStackByArgs(TiDBIsolationReadEngines, normalizedValue)
			}
		}
		return formatVal, nil
	}, SetSession: func(s *SessionVars, val string) error {
		s.IsolationReadEngines = make(map[kv.StoreType]struct{})
		for _, engine := range strings.Split(val, ",") {
			switch engine {
			case kv.TiKV.Name():
				s.IsolationReadEngines[kv.TiKV] = struct{}{}
			case kv.TiFlash.Name():
				s.IsolationReadEngines[kv.TiFlash] = struct{}{}
			case kv.TiDB.Name():
				s.IsolationReadEngines[kv.TiDB] = struct{}{}
			}
		}
		return nil
	}},
	{Scope: ScopeGlobal, Name: TiDBStoreLimit, Value: strconv.FormatInt(atomic.LoadInt64(&config.GetGlobalConfig().TiKVClient.StoreLimit), 10), Type: TypeInt, MinValue: 0, MaxValue: math.MaxInt64, GetGlobal: func(s *SessionVars) (string, error) {
		return strconv.FormatInt(tikvstore.StoreLimit.Load(), 10), nil
	}, SetGlobal: func(s *SessionVars, val string) error {
		tikvstore.StoreLimit.Store(tidbOptInt64(val, DefTiDBStoreLimit))
		return nil
	}},
	{Scope: ScopeSession, Name: TiDBMetricSchemaStep, Value: strconv.Itoa(DefTiDBMetricSchemaStep), Type: TypeUnsigned, skipInit: true, MinValue: 10, MaxValue: 60 * 60 * 60, SetSession: func(s *SessionVars, val string) error {
		s.MetricSchemaStep = tidbOptInt64(val, DefTiDBMetricSchemaStep)
		return nil
	}},
	{Scope: ScopeSession, Name: TiDBMetricSchemaRangeDuration, Value: strconv.Itoa(DefTiDBMetricSchemaRangeDuration), skipInit: true, Type: TypeUnsigned, MinValue: 10, MaxValue: 60 * 60 * 60, SetSession: func(s *SessionVars, val string) error {
		s.MetricSchemaRangeDuration = tidbOptInt64(val, DefTiDBMetricSchemaRangeDuration)
		return nil
	}},
	{Scope: ScopeSession, Name: TiDBSlowLogThreshold, Value: strconv.Itoa(logutil.DefaultSlowThreshold), skipInit: true, Type: TypeInt, MinValue: -1, MaxValue: math.MaxInt64, SetSession: func(s *SessionVars, val string) error {
		atomic.StoreUint64(&config.GetGlobalConfig().Log.SlowThreshold, uint64(tidbOptInt64(val, logutil.DefaultSlowThreshold)))
		return nil
	}, GetSession: func(s *SessionVars) (string, error) {
		return strconv.FormatUint(atomic.LoadUint64(&config.GetGlobalConfig().Log.SlowThreshold), 10), nil
	}},
	{Scope: ScopeSession, Name: TiDBRecordPlanInSlowLog, Value: int32ToBoolStr(logutil.DefaultRecordPlanInSlowLog), skipInit: true, Type: TypeBool, SetSession: func(s *SessionVars, val string) error {
		atomic.StoreUint32(&config.GetGlobalConfig().Log.RecordPlanInSlowLog, uint32(tidbOptInt64(val, logutil.DefaultRecordPlanInSlowLog)))
		return nil
	}, GetSession: func(s *SessionVars) (string, error) {
		enabled := atomic.LoadUint32(&config.GetGlobalConfig().Log.RecordPlanInSlowLog) == 1
		return BoolToOnOff(enabled), nil
	}},
	{Scope: ScopeSession, Name: TiDBEnableSlowLog, Value: BoolToOnOff(logutil.DefaultTiDBEnableSlowLog), Type: TypeBool, skipInit: true, SetSession: func(s *SessionVars, val string) error {
		config.GetGlobalConfig().Log.EnableSlowLog.Store(TiDBOptOn(val))
		return nil
	}, GetSession: func(s *SessionVars) (string, error) {
		return BoolToOnOff(config.GetGlobalConfig().Log.EnableSlowLog.Load()), nil
	}},
	{Scope: ScopeSession, Name: TiDBQueryLogMaxLen, Value: strconv.Itoa(logutil.DefaultQueryLogMaxLen), Type: TypeInt, MinValue: -1, MaxValue: math.MaxInt64, skipInit: true, SetSession: func(s *SessionVars, val string) error {
		atomic.StoreUint64(&config.GetGlobalConfig().Log.QueryLogMaxLen, uint64(tidbOptInt64(val, logutil.DefaultQueryLogMaxLen)))
		return nil
	}, GetSession: func(s *SessionVars) (string, error) {
		return strconv.FormatUint(atomic.LoadUint64(&config.GetGlobalConfig().Log.QueryLogMaxLen), 10), nil
	}},
	{Scope: ScopeGlobal | ScopeSession, Name: CTEMaxRecursionDepth, Value: strconv.Itoa(DefCTEMaxRecursionDepth), Type: TypeInt, MinValue: 0, MaxValue: 4294967295, SetSession: func(s *SessionVars, val string) error {
		s.CTEMaxRecursionDepth = tidbOptInt(val, DefCTEMaxRecursionDepth)
		return nil
	}},
	{Scope: ScopeSession, Name: TiDBCheckMb4ValueInUTF8, Value: BoolToOnOff(config.GetGlobalConfig().CheckMb4ValueInUTF8), skipInit: true, Type: TypeBool, SetSession: func(s *SessionVars, val string) error {
		config.GetGlobalConfig().CheckMb4ValueInUTF8 = TiDBOptOn(val)
		return nil
	}, GetSession: func(s *SessionVars) (string, error) {
		return BoolToOnOff(config.GetGlobalConfig().CheckMb4ValueInUTF8), nil
	}},
	{Scope: ScopeSession, Name: TiDBFoundInPlanCache, Value: BoolToOnOff(DefTiDBFoundInPlanCache), Type: TypeBool, ReadOnly: true, skipInit: true, SetSession: func(s *SessionVars, val string) error {
		s.FoundInPlanCache = TiDBOptOn(val)
		return nil
	}, GetSession: func(s *SessionVars) (string, error) {
		return BoolToOnOff(s.PrevFoundInPlanCache), nil
	}},
	{Scope: ScopeSession, Name: TiDBFoundInBinding, Value: BoolToOnOff(DefTiDBFoundInBinding), Type: TypeBool, ReadOnly: true, skipInit: true, SetSession: func(s *SessionVars, val string) error {
		s.FoundInBinding = TiDBOptOn(val)
		return nil
	}, GetSession: func(s *SessionVars) (string, error) {
		return BoolToOnOff(s.PrevFoundInBinding), nil
	}},
	{Scope: ScopeSession, Name: TiDBEnableCollectExecutionInfo, Value: BoolToOnOff(DefTiDBEnableCollectExecutionInfo), skipInit: true, Type: TypeBool, SetSession: func(s *SessionVars, val string) error {
		oldConfig := config.GetGlobalConfig()
		newValue := TiDBOptOn(val)
		if oldConfig.EnableCollectExecutionInfo != newValue {
			newConfig := *oldConfig
			newConfig.EnableCollectExecutionInfo = newValue
			config.StoreGlobalConfig(&newConfig)
		}
		return nil
	}, GetSession: func(s *SessionVars) (string, error) {
		return BoolToOnOff(config.GetGlobalConfig().EnableCollectExecutionInfo), nil
	}},
	{Scope: ScopeGlobal | ScopeSession, Name: TiDBAllowAutoRandExplicitInsert, Value: BoolToOnOff(DefTiDBAllowAutoRandExplicitInsert), Type: TypeBool, SetSession: func(s *SessionVars, val string) error {
		s.AllowAutoRandExplicitInsert = TiDBOptOn(val)
		return nil
	}},
	{Scope: ScopeGlobal | ScopeSession, Name: TiDBEnableClusteredIndex, Value: IntOnly, Type: TypeEnum, PossibleValues: []string{Off, On, IntOnly}, Validation: func(vars *SessionVars, normalizedValue string, originalValue string, scope ScopeFlag) (string, error) {
		if normalizedValue == IntOnly {
			vars.StmtCtx.AppendWarning(errWarnDeprecatedSyntax.FastGenByArgs(normalizedValue, fmt.Sprintf("'%s' or '%s'", On, Off)))
		}
		return normalizedValue, nil
	}, SetSession: func(s *SessionVars, val string) error {
		s.EnableClusteredIndex = TiDBOptEnableClustered(val)
		return nil
	}},
	{Scope: ScopeGlobal | ScopeSession, Name: TiDBPartitionPruneMode, Value: DefTiDBPartitionPruneMode, Hidden: true, Type: TypeStr, Validation: func(vars *SessionVars, normalizedValue string, originalValue string, scope ScopeFlag) (string, error) {
		mode := PartitionPruneMode(normalizedValue).Update()
		if !mode.Valid() {
			return normalizedValue, ErrWrongTypeForVar.GenWithStackByArgs(TiDBPartitionPruneMode)
		}
		return string(mode), nil
	}, SetSession: func(s *SessionVars, val string) error {
		s.PartitionPruneMode.Store(strings.ToLower(strings.TrimSpace(val)))
		return nil
	}},
	{Scope: ScopeGlobal | ScopeSession, Name: TiDBRedactLog, Value: BoolToOnOff(DefTiDBRedactLog), Type: TypeBool, SetSession: func(s *SessionVars, val string) error {
		s.EnableRedactLog = TiDBOptOn(val)
		errors.RedactLogEnabled.Store(s.EnableRedactLog)
		return nil
	}},
	{Scope: ScopeGlobal, Name: TiDBRestrictedReadOnly, Value: BoolToOnOff(DefTiDBRestrictedReadOnly), Type: TypeBool},
	{Scope: ScopeGlobal | ScopeSession, Name: TiDBShardAllocateStep, Value: strconv.Itoa(DefTiDBShardAllocateStep), Type: TypeInt, MinValue: 1, MaxValue: uint64(math.MaxInt64), SetSession: func(s *SessionVars, val string) error {
		s.ShardAllocateStep = tidbOptInt64(val, DefTiDBShardAllocateStep)
		return nil
	}},
	{Scope: ScopeGlobal, Name: TiDBEnableTelemetry, Value: BoolToOnOff(DefTiDBEnableTelemetry), Type: TypeBool},
	{Scope: ScopeGlobal | ScopeSession, Name: TiDBEnableAmendPessimisticTxn, Value: BoolToOnOff(DefTiDBEnableAmendPessimisticTxn), Type: TypeBool, SetSession: func(s *SessionVars, val string) error {
		s.EnableAmendPessimisticTxn = TiDBOptOn(val)
		return nil
	}},
	{Scope: ScopeGlobal | ScopeSession, Name: TiDBEnableAsyncCommit, Value: BoolToOnOff(DefTiDBEnableAsyncCommit), Type: TypeBool, SetSession: func(s *SessionVars, val string) error {
		s.EnableAsyncCommit = TiDBOptOn(val)
		return nil
	}},
	{Scope: ScopeGlobal | ScopeSession, Name: TiDBEnable1PC, Value: BoolToOnOff(DefTiDBEnable1PC), Type: TypeBool, SetSession: func(s *SessionVars, val string) error {
		s.Enable1PC = TiDBOptOn(val)
		return nil
	}},
	{Scope: ScopeGlobal | ScopeSession, Name: TiDBGuaranteeLinearizability, Value: BoolToOnOff(DefTiDBGuaranteeLinearizability), Type: TypeBool, SetSession: func(s *SessionVars, val string) error {
		s.GuaranteeLinearizability = TiDBOptOn(val)
		return nil
	}},
	{Scope: ScopeGlobal | ScopeSession, Name: TiDBAnalyzeVersion, Value: strconv.Itoa(DefTiDBAnalyzeVersion), Type: TypeInt, MinValue: 1, MaxValue: 2, Validation: func(vars *SessionVars, normalizedValue string, originalValue string, scope ScopeFlag) (string, error) {
		if normalizedValue == "2" && FeedbackProbability != nil && FeedbackProbability.Load() > 0 {
			var original string
			var err error
			if scope == ScopeGlobal {
				original, err = vars.GlobalVarsAccessor.GetGlobalSysVar(TiDBAnalyzeVersion)
				if err != nil {
					return normalizedValue, nil
				}
			} else {
				original = strconv.Itoa(vars.AnalyzeVersion)
			}
			vars.StmtCtx.AppendError(errors.New("variable tidb_analyze_version not updated because analyze version 2 is incompatible with query feedback. Please consider setting feedback-probability to 0.0 in config file to disable query feedback"))
			return original, nil
		}
		return normalizedValue, nil
	}, SetSession: func(s *SessionVars, val string) error {
		s.AnalyzeVersion = tidbOptPositiveInt32(val, DefTiDBAnalyzeVersion)
		return nil
	}},
	{Scope: ScopeGlobal | ScopeSession, Name: TiDBEnableIndexMergeJoin, Value: BoolToOnOff(DefTiDBEnableIndexMergeJoin), Hidden: true, Type: TypeBool, SetSession: func(s *SessionVars, val string) error {
		s.EnableIndexMergeJoin = TiDBOptOn(val)
		return nil
	}},
	{Scope: ScopeGlobal | ScopeSession, Name: TiDBTrackAggregateMemoryUsage, Value: BoolToOnOff(DefTiDBTrackAggregateMemoryUsage), Type: TypeBool, SetSession: func(s *SessionVars, val string) error {
		s.TrackAggregateMemoryUsage = TiDBOptOn(val)
		return nil
	}},
	{Scope: ScopeGlobal | ScopeSession, Name: TiDBMultiStatementMode, Value: Off, Type: TypeEnum, PossibleValues: []string{Off, On, Warn}, SetSession: func(s *SessionVars, val string) error {
		s.MultiStatementMode = TiDBOptOnOffWarn(val)
		return nil
	}},
	{Scope: ScopeGlobal | ScopeSession, Name: TiDBEnableExchangePartition, Value: BoolToOnOff(DefTiDBEnableExchangePartition), Type: TypeBool, SetSession: func(s *SessionVars, val string) error {
		s.TiDBEnableExchangePartition = TiDBOptOn(val)
		return nil
	}},
	{Scope: ScopeNone, Name: TiDBEnableEnhancedSecurity, Value: Off, Type: TypeBool},
	{Scope: ScopeSession, Name: PluginLoad, Value: "", GetSession: func(s *SessionVars) (string, error) {
		return config.GetGlobalConfig().Plugin.Load, nil
	}},
	{Scope: ScopeSession, Name: PluginDir, Value: "/data/deploy/plugin", GetSession: func(s *SessionVars) (string, error) {
		return config.GetGlobalConfig().Plugin.Dir, nil
	}},
	{Scope: ScopeGlobal, Name: TiDBEnableHistoricalStats, Value: Off, Type: TypeBool, GetGlobal: func(s *SessionVars) (string, error) {
		return getTiDBTableValue(s, "tidb_enable_historical_stats", Off)
	}, SetGlobal: func(s *SessionVars, val string) error {
		return setTiDBTableValue(s, "tidb_enable_historical_stats", val, "Current historical statistics enable status")
	}},
	/* tikv gc metrics */
	{Scope: ScopeGlobal, Name: TiDBGCEnable, Value: On, Type: TypeBool, GetGlobal: func(s *SessionVars) (string, error) {
		return getTiDBTableValue(s, "tikv_gc_enable", On)
	}, SetGlobal: func(s *SessionVars, val string) error {
		return setTiDBTableValue(s, "tikv_gc_enable", val, "Current GC enable status")
	}},
	{Scope: ScopeGlobal, Name: TiDBGCRunInterval, Value: "10m0s", Type: TypeDuration, MinValue: int64(time.Minute * 10), MaxValue: uint64(time.Hour * 24 * 365), GetGlobal: func(s *SessionVars) (string, error) {
		return getTiDBTableValue(s, "tikv_gc_run_interval", "10m0s")
	}, SetGlobal: func(s *SessionVars, val string) error {
		return setTiDBTableValue(s, "tikv_gc_run_interval", val, "GC run interval, at least 10m, in Go format.")
	}},
	{Scope: ScopeGlobal, Name: TiDBGCLifetime, Value: "10m0s", Type: TypeDuration, MinValue: int64(time.Minute * 10), MaxValue: uint64(time.Hour * 24 * 365), GetGlobal: func(s *SessionVars) (string, error) {
		return getTiDBTableValue(s, "tikv_gc_life_time", "10m0s")
	}, SetGlobal: func(s *SessionVars, val string) error {
		return setTiDBTableValue(s, "tikv_gc_life_time", val, "All versions within life time will not be collected by GC, at least 10m, in Go format.")
	}},
	{Scope: ScopeGlobal, Name: TiDBGCConcurrency, Value: "-1", Type: TypeInt, MinValue: 1, MaxValue: MaxConfigurableConcurrency, AllowAutoValue: true, GetGlobal: func(s *SessionVars) (string, error) {
		autoConcurrencyVal, err := getTiDBTableValue(s, "tikv_gc_auto_concurrency", On)
		if err == nil && autoConcurrencyVal == On {
			return "-1", nil // convention for "AUTO"
		}
		return getTiDBTableValue(s, "tikv_gc_concurrency", "-1")
	}, SetGlobal: func(s *SessionVars, val string) error {
		autoConcurrency := Off
		if val == "-1" {
			autoConcurrency = On
		}
		// Update both autoconcurrency and concurrency.
		if err := setTiDBTableValue(s, "tikv_gc_auto_concurrency", autoConcurrency, "Let TiDB pick the concurrency automatically. If set false, tikv_gc_concurrency will be used"); err != nil {
			return err
		}
		return setTiDBTableValue(s, "tikv_gc_concurrency", val, "How many goroutines used to do GC parallel, [1, 256], default 2")
	}},
	{Scope: ScopeGlobal, Name: TiDBGCScanLockMode, Value: "LEGACY", Type: TypeEnum, PossibleValues: []string{"PHYSICAL", "LEGACY"}, GetGlobal: func(s *SessionVars) (string, error) {
		return getTiDBTableValue(s, "tikv_gc_scan_lock_mode", "LEGACY")
	}, SetGlobal: func(s *SessionVars, val string) error {
		return setTiDBTableValue(s, "tikv_gc_scan_lock_mode", val, "Mode of scanning locks, \"physical\" or \"legacy\"")
	}},
	// It's different from tmp_table_size or max_heap_table_size. See https://github.com/pingcap/tidb/issues/28691.
	{Scope: ScopeGlobal | ScopeSession, Name: TiDBTmpTableMaxSize, Value: strconv.Itoa(DefTiDBTmpTableMaxSize), Type: TypeUnsigned, MinValue: 1 << 20, MaxValue: 1 << 37, SetSession: func(s *SessionVars, val string) error {
		s.TMPTableSize = tidbOptInt64(val, DefTiDBTmpTableMaxSize)
		return nil
	}},
	// variable for top SQL feature.
	{Scope: ScopeGlobal, Name: TiDBEnableTopSQL, Value: BoolToOnOff(topsqlstate.DefTiDBTopSQLEnable), Type: TypeBool, Hidden: true, AllowEmpty: true, GetGlobal: func(s *SessionVars) (string, error) {
		return BoolToOnOff(topsqlstate.GlobalState.Enable.Load()), nil
	}, SetGlobal: func(vars *SessionVars, s string) error {
		topsqlstate.GlobalState.Enable.Store(TiDBOptOn(s))
		return nil
	}, GlobalConfigName: GlobalConfigEnableTopSQL},
	{Scope: ScopeGlobal, Name: TiDBTopSQLPrecisionSeconds, Value: strconv.Itoa(topsqlstate.DefTiDBTopSQLPrecisionSeconds), Type: TypeInt, Hidden: true, MinValue: 1, MaxValue: math.MaxInt64, GetGlobal: func(s *SessionVars) (string, error) {
		return strconv.FormatInt(topsqlstate.GlobalState.PrecisionSeconds.Load(), 10), nil
	}, SetGlobal: func(vars *SessionVars, s string) error {
		val, err := strconv.ParseInt(s, 10, 64)
		if err != nil {
			return err
		}
		topsqlstate.GlobalState.PrecisionSeconds.Store(val)
		return nil
	}},
	{Scope: ScopeGlobal, Name: TiDBTopSQLMaxStatementCount, Value: strconv.Itoa(topsqlstate.DefTiDBTopSQLMaxStatementCount), Type: TypeInt, Hidden: true, MinValue: 0, MaxValue: 5000, GetGlobal: func(s *SessionVars) (string, error) {
		return strconv.FormatInt(topsqlstate.GlobalState.MaxStatementCount.Load(), 10), nil
	}, SetGlobal: func(vars *SessionVars, s string) error {
		val, err := strconv.ParseInt(s, 10, 64)
		if err != nil {
			return err
		}
		topsqlstate.GlobalState.MaxStatementCount.Store(val)
		return nil
	}},
	{Scope: ScopeGlobal, Name: TiDBTopSQLMaxCollect, Value: strconv.Itoa(topsqlstate.DefTiDBTopSQLMaxCollect), Type: TypeInt, Hidden: true, MinValue: 1, MaxValue: 10000, GetGlobal: func(s *SessionVars) (string, error) {
		return strconv.FormatInt(topsqlstate.GlobalState.MaxCollect.Load(), 10), nil
	}, SetGlobal: func(vars *SessionVars, s string) error {
		val, err := strconv.ParseInt(s, 10, 64)
		if err != nil {
			return err
		}
		topsqlstate.GlobalState.MaxCollect.Store(val)
		return nil
	}},
	{Scope: ScopeGlobal, Name: TiDBTopSQLReportIntervalSeconds, Value: strconv.Itoa(topsqlstate.DefTiDBTopSQLReportIntervalSeconds), Type: TypeInt, Hidden: true, MinValue: 1, MaxValue: 1 * 60 * 60, GetGlobal: func(s *SessionVars) (string, error) {
		return strconv.FormatInt(topsqlstate.GlobalState.ReportIntervalSeconds.Load(), 10), nil
	}, SetGlobal: func(vars *SessionVars, s string) error {
		val, err := strconv.ParseInt(s, 10, 64)
		if err != nil {
			return err
		}
		topsqlstate.GlobalState.ReportIntervalSeconds.Store(val)
		return nil
	}},
	{Scope: ScopeGlobal, Name: SkipNameResolve, Value: Off, Type: TypeBool},
	{Scope: ScopeGlobal, Name: DefaultAuthPlugin, Value: mysql.AuthNativePassword, Type: TypeEnum, PossibleValues: []string{mysql.AuthNativePassword, mysql.AuthCachingSha2Password}},
	{Scope: ScopeGlobal | ScopeSession, Name: TiDBEnableOrderedResultMode, Value: BoolToOnOff(DefTiDBEnableOrderedResultMode), Type: TypeBool, SetSession: func(s *SessionVars, val string) error {
		s.EnableStableResultMode = TiDBOptOn(val)
		return nil
	}},
	{Scope: ScopeGlobal | ScopeSession, Name: TiDBEnablePseudoForOutdatedStats, Value: BoolToOnOff(DefTiDBEnablePseudoForOutdatedStats), Type: TypeBool, SetSession: func(s *SessionVars, val string) error {
		s.EnablePseudoForOutdatedStats = TiDBOptOn(val)
		return nil
	}},
	{Scope: ScopeGlobal | ScopeSession, Name: TiDBRegardNULLAsPoint, Value: BoolToOnOff(DefTiDBRegardNULLAsPoint), Type: TypeBool, SetSession: func(s *SessionVars, val string) error {
		s.RegardNULLAsPoint = TiDBOptOn(val)
		return nil
	}},

	{Scope: ScopeNone, Name: "version_compile_os", Value: runtime.GOOS},
	{Scope: ScopeNone, Name: "version_compile_machine", Value: runtime.GOARCH},
	{Scope: ScopeNone, Name: TiDBAllowFunctionForExpressionIndex, ReadOnly: true, Value: collectAllowFuncName4ExpressionIndex()},
	{Scope: ScopeSession, Name: RandSeed1, Type: TypeInt, Value: "0", skipInit: true, MaxValue: math.MaxInt32, SetSession: func(s *SessionVars, val string) error {
		s.Rng.SetSeed1(uint32(tidbOptPositiveInt32(val, 0)))
		return nil
	}, GetSession: func(s *SessionVars) (string, error) {
		return "0", nil
	}},
	{Scope: ScopeSession, Name: RandSeed2, Type: TypeInt, Value: "0", skipInit: true, MaxValue: math.MaxInt32, SetSession: func(s *SessionVars, val string) error {
		s.Rng.SetSeed2(uint32(tidbOptPositiveInt32(val, 0)))
		return nil
	}, GetSession: func(s *SessionVars) (string, error) {
		return "0", nil
	}},
	{Scope: ScopeGlobal | ScopeSession, Name: TiDBEnablePaging, Value: Off, Type: TypeBool, Hidden: true, skipInit: true, SetSession: func(s *SessionVars, val string) error {
		s.EnablePaging = TiDBOptOn(val)
		return nil
	}},
	{Scope: ScopeGlobal, Name: TiDBPersistAnalyzeOptions, Value: BoolToOnOff(DefTiDBPersistAnalyzeOptions), skipInit: true, Type: TypeBool,
		GetGlobal: func(s *SessionVars) (string, error) {
			return BoolToOnOff(PersistAnalyzeOptions.Load()), nil
		},
		SetGlobal: func(s *SessionVars, val string) error {
			PersistAnalyzeOptions.Store(TiDBOptOn(val))
			return nil
		},
	},
<<<<<<< HEAD
	{Scope: ScopeGlobal | ScopeSession, Name: TiDBStatsLoadSyncWait, Value: strconv.Itoa(DefTiDBStatsLoadSyncWait), skipInit: true, Type: TypeInt, MinValue: 0, MaxValue: math.MaxInt32,
		SetSession: func(s *SessionVars, val string) error {
			s.StatsLoadSyncWait = tidbOptInt64(val, DefTiDBStatsLoadSyncWait)
			return nil
		},
		GetGlobal: func(s *SessionVars) (string, error) {
			return strconv.FormatInt(StatsLoadSyncWait.Load(), 10), nil
		},
		SetGlobal: func(s *SessionVars, val string) error {
			StatsLoadSyncWait.Store(tidbOptInt64(val, DefTiDBStatsLoadSyncWait))
			return nil
		},
	},
	{Scope: ScopeGlobal, Name: TiDBStatsLoadPseudoTimeout, Value: BoolToOnOff(DefTiDBStatsLoadPseudoTimeout), skipInit: true, Type: TypeBool,
		GetGlobal: func(s *SessionVars) (string, error) {
			return strconv.FormatBool(StatsLoadPseudoTimeout.Load()), nil
		},
		SetGlobal: func(s *SessionVars, val string) error {
			StatsLoadPseudoTimeout.Store(TiDBOptOn(val))
			return nil
		},
	},
=======
	{Scope: ScopeGlobal, Name: TiDBEnableColumnTracking, Value: BoolToOnOff(DefTiDBEnableColumnTracking), skipInit: true, Type: TypeBool, GetGlobal: func(s *SessionVars) (string, error) {
		return BoolToOnOff(EnableColumnTracking.Load()), nil
	}, SetGlobal: func(s *SessionVars, val string) error {
		v := TiDBOptOn(val)
		if !v {
			// Set the location to UTC to avoid time zone interference.
			disableTime := time.Now().UTC().Format(types.UTCTimeFormat)
			if err := setTiDBTableValue(s, TiDBDisableColumnTrackingTime, disableTime, "Record the last time tidb_enable_column_tracking is set off"); err != nil {
				return err
			}
		}
		EnableColumnTracking.Store(v)
		return nil
	}},
>>>>>>> 9d50d0a9
}

// FeedbackProbability points to the FeedbackProbability in statistics package.
// It's initialized in init() in feedback.go to solve import cycle.
var FeedbackProbability *atomic2.Float64

// SetNamesVariables is the system variable names related to set names statements.
var SetNamesVariables = []string{
	CharacterSetClient,
	CharacterSetConnection,
	CharacterSetResults,
}

// SetCharsetVariables is the system variable names related to set charset statements.
var SetCharsetVariables = []string{
	CharacterSetClient,
	CharacterSetResults,
}

const (
	// CharacterSetConnection is the name for character_set_connection system variable.
	CharacterSetConnection = "character_set_connection"
	// CollationConnection is the name for collation_connection system variable.
	CollationConnection = "collation_connection"
	// CharsetDatabase is the name for character_set_database system variable.
	CharsetDatabase = "character_set_database"
	// CollationDatabase is the name for collation_database system variable.
	CollationDatabase = "collation_database"
	// CharacterSetFilesystem is the name for character_set_filesystem system variable.
	CharacterSetFilesystem = "character_set_filesystem"
	// CharacterSetClient is the name for character_set_client system variable.
	CharacterSetClient = "character_set_client"
	// CharacterSetSystem is the name for character_set_system system variable.
	CharacterSetSystem = "character_set_system"
	// GeneralLog is the name for 'general_log' system variable.
	GeneralLog = "general_log"
	// AvoidTemporalUpgrade is the name for 'avoid_temporal_upgrade' system variable.
	AvoidTemporalUpgrade = "avoid_temporal_upgrade"
	// MaxPreparedStmtCount is the name for 'max_prepared_stmt_count' system variable.
	MaxPreparedStmtCount = "max_prepared_stmt_count"
	// BigTables is the name for 'big_tables' system variable.
	BigTables = "big_tables"
	// CheckProxyUsers is the name for 'check_proxy_users' system variable.
	CheckProxyUsers = "check_proxy_users"
	// CoreFile is the name for 'core_file' system variable.
	CoreFile = "core_file"
	// DefaultWeekFormat is the name for 'default_week_format' system variable.
	DefaultWeekFormat = "default_week_format"
	// GroupConcatMaxLen is the name for 'group_concat_max_len' system variable.
	GroupConcatMaxLen = "group_concat_max_len"
	// DelayKeyWrite is the name for 'delay_key_write' system variable.
	DelayKeyWrite = "delay_key_write"
	// EndMarkersInJSON is the name for 'end_markers_in_json' system variable.
	EndMarkersInJSON = "end_markers_in_json"
	// Hostname is the name for 'hostname' system variable.
	Hostname = "hostname"
	// InnodbCommitConcurrency is the name for 'innodb_commit_concurrency' system variable.
	InnodbCommitConcurrency = "innodb_commit_concurrency"
	// InnodbFastShutdown is the name for 'innodb_fast_shutdown' system variable.
	InnodbFastShutdown = "innodb_fast_shutdown"
	// InnodbLockWaitTimeout is the name for 'innodb_lock_wait_timeout' system variable.
	InnodbLockWaitTimeout = "innodb_lock_wait_timeout"
	// SQLLogBin is the name for 'sql_log_bin' system variable.
	SQLLogBin = "sql_log_bin"
	// LogBin is the name for 'log_bin' system variable.
	LogBin = "log_bin"
	// MaxSortLength is the name for 'max_sort_length' system variable.
	MaxSortLength = "max_sort_length"
	// MaxSpRecursionDepth is the name for 'max_sp_recursion_depth' system variable.
	MaxSpRecursionDepth = "max_sp_recursion_depth"
	// MaxUserConnections is the name for 'max_user_connections' system variable.
	MaxUserConnections = "max_user_connections"
	// OfflineMode is the name for 'offline_mode' system variable.
	OfflineMode = "offline_mode"
	// InteractiveTimeout is the name for 'interactive_timeout' system variable.
	InteractiveTimeout = "interactive_timeout"
	// FlushTime is the name for 'flush_time' system variable.
	FlushTime = "flush_time"
	// PseudoSlaveMode is the name for 'pseudo_slave_mode' system variable.
	PseudoSlaveMode = "pseudo_slave_mode"
	// LowPriorityUpdates is the name for 'low_priority_updates' system variable.
	LowPriorityUpdates = "low_priority_updates"
	// LowerCaseTableNames is the name for 'lower_case_table_names' system variable.
	LowerCaseTableNames = "lower_case_table_names"
	// SessionTrackGtids is the name for 'session_track_gtids' system variable.
	SessionTrackGtids = "session_track_gtids"
	// OldPasswords is the name for 'old_passwords' system variable.
	OldPasswords = "old_passwords"
	// MaxConnections is the name for 'max_connections' system variable.
	MaxConnections = "max_connections"
	// SkipNameResolve is the name for 'skip_name_resolve' system variable.
	SkipNameResolve = "skip_name_resolve"
	// ForeignKeyChecks is the name for 'foreign_key_checks' system variable.
	ForeignKeyChecks = "foreign_key_checks"
	// PlacementChecks is the name for 'placement_checks' system variable.
	PlacementChecks = "placement_checks"
	// SQLSafeUpdates is the name for 'sql_safe_updates' system variable.
	SQLSafeUpdates = "sql_safe_updates"
	// WarningCount is the name for 'warning_count' system variable.
	WarningCount = "warning_count"
	// ErrorCount is the name for 'error_count' system variable.
	ErrorCount = "error_count"
	// SQLSelectLimit is the name for 'sql_select_limit' system variable.
	SQLSelectLimit = "sql_select_limit"
	// MaxConnectErrors is the name for 'max_connect_errors' system variable.
	MaxConnectErrors = "max_connect_errors"
	// TableDefinitionCache is the name for 'table_definition_cache' system variable.
	TableDefinitionCache = "table_definition_cache"
	// Timestamp is the name for 'timestamp' system variable.
	Timestamp = "timestamp"
	// ConnectTimeout is the name for 'connect_timeout' system variable.
	ConnectTimeout = "connect_timeout"
	// SyncBinlog is the name for 'sync_binlog' system variable.
	SyncBinlog = "sync_binlog"
	// BlockEncryptionMode is the name for 'block_encryption_mode' system variable.
	BlockEncryptionMode = "block_encryption_mode"
	// WaitTimeout is the name for 'wait_timeout' system variable.
	WaitTimeout = "wait_timeout"
	// ValidatePasswordNumberCount is the name of 'validate_password_number_count' system variable.
	ValidatePasswordNumberCount = "validate_password_number_count"
	// ValidatePasswordLength is the name of 'validate_password_length' system variable.
	ValidatePasswordLength = "validate_password_length"
	// Version is the name of 'version' system variable.
	Version = "version"
	// VersionComment is the name of 'version_comment' system variable.
	VersionComment = "version_comment"
	// PluginDir is the name of 'plugin_dir' system variable.
	PluginDir = "plugin_dir"
	// PluginLoad is the name of 'plugin_load' system variable.
	PluginLoad = "plugin_load"
	// Port is the name for 'port' system variable.
	Port = "port"
	// DataDir is the name for 'datadir' system variable.
	DataDir = "datadir"
	// Profiling is the name for 'Profiling' system variable.
	Profiling = "profiling"
	// Socket is the name for 'socket' system variable.
	Socket = "socket"
	// BinlogOrderCommits is the name for 'binlog_order_commits' system variable.
	BinlogOrderCommits = "binlog_order_commits"
	// MasterVerifyChecksum is the name for 'master_verify_checksum' system variable.
	MasterVerifyChecksum = "master_verify_checksum"
	// ValidatePasswordCheckUserName is the name for 'validate_password_check_user_name' system variable.
	ValidatePasswordCheckUserName = "validate_password_check_user_name"
	// SuperReadOnly is the name for 'super_read_only' system variable.
	SuperReadOnly = "super_read_only"
	// SQLNotes is the name for 'sql_notes' system variable.
	SQLNotes = "sql_notes"
	// QueryCacheType is the name for 'query_cache_type' system variable.
	QueryCacheType = "query_cache_type"
	// SlaveCompressedProtocol is the name for 'slave_compressed_protocol' system variable.
	SlaveCompressedProtocol = "slave_compressed_protocol"
	// BinlogRowQueryLogEvents is the name for 'binlog_rows_query_log_events' system variable.
	BinlogRowQueryLogEvents = "binlog_rows_query_log_events"
	// LogSlowSlaveStatements is the name for 'log_slow_slave_statements' system variable.
	LogSlowSlaveStatements = "log_slow_slave_statements"
	// LogSlowAdminStatements is the name for 'log_slow_admin_statements' system variable.
	LogSlowAdminStatements = "log_slow_admin_statements"
	// LogQueriesNotUsingIndexes is the name for 'log_queries_not_using_indexes' system variable.
	LogQueriesNotUsingIndexes = "log_queries_not_using_indexes"
	// QueryCacheWlockInvalidate is the name for 'query_cache_wlock_invalidate' system variable.
	QueryCacheWlockInvalidate = "query_cache_wlock_invalidate"
	// SQLAutoIsNull is the name for 'sql_auto_is_null' system variable.
	SQLAutoIsNull = "sql_auto_is_null"
	// RelayLogPurge is the name for 'relay_log_purge' system variable.
	RelayLogPurge = "relay_log_purge"
	// AutomaticSpPrivileges is the name for 'automatic_sp_privileges' system variable.
	AutomaticSpPrivileges = "automatic_sp_privileges"
	// SQLQuoteShowCreate is the name for 'sql_quote_show_create' system variable.
	SQLQuoteShowCreate = "sql_quote_show_create"
	// SlowQueryLog is the name for 'slow_query_log' system variable.
	SlowQueryLog = "slow_query_log"
	// BinlogDirectNonTransactionalUpdates is the name for 'binlog_direct_non_transactional_updates' system variable.
	BinlogDirectNonTransactionalUpdates = "binlog_direct_non_transactional_updates"
	// SQLBigSelects is the name for 'sql_big_selects' system variable.
	SQLBigSelects = "sql_big_selects"
	// LogBinTrustFunctionCreators is the name for 'log_bin_trust_function_creators' system variable.
	LogBinTrustFunctionCreators = "log_bin_trust_function_creators"
	// OldAlterTable is the name for 'old_alter_table' system variable.
	OldAlterTable = "old_alter_table"
	// EnforceGtidConsistency is the name for 'enforce_gtid_consistency' system variable.
	EnforceGtidConsistency = "enforce_gtid_consistency"
	// SecureAuth is the name for 'secure_auth' system variable.
	SecureAuth = "secure_auth"
	// UniqueChecks is the name for 'unique_checks' system variable.
	UniqueChecks = "unique_checks"
	// SQLWarnings is the name for 'sql_warnings' system variable.
	SQLWarnings = "sql_warnings"
	// AutoCommit is the name for 'autocommit' system variable.
	AutoCommit = "autocommit"
	// KeepFilesOnCreate is the name for 'keep_files_on_create' system variable.
	KeepFilesOnCreate = "keep_files_on_create"
	// ShowOldTemporals is the name for 'show_old_temporals' system variable.
	ShowOldTemporals = "show_old_temporals"
	// LocalInFile is the name for 'local_infile' system variable.
	LocalInFile = "local_infile"
	// PerformanceSchema is the name for 'performance_schema' system variable.
	PerformanceSchema = "performance_schema"
	// Flush is the name for 'flush' system variable.
	Flush = "flush"
	// SlaveAllowBatching is the name for 'slave_allow_batching' system variable.
	SlaveAllowBatching = "slave_allow_batching"
	// MyISAMUseMmap is the name for 'myisam_use_mmap' system variable.
	MyISAMUseMmap = "myisam_use_mmap"
	// InnodbFilePerTable is the name for 'innodb_file_per_table' system variable.
	InnodbFilePerTable = "innodb_file_per_table"
	// InnodbLogCompressedPages is the name for 'innodb_log_compressed_pages' system variable.
	InnodbLogCompressedPages = "innodb_log_compressed_pages"
	// InnodbPrintAllDeadlocks is the name for 'innodb_print_all_deadlocks' system variable.
	InnodbPrintAllDeadlocks = "innodb_print_all_deadlocks"
	// InnodbStrictMode is the name for 'innodb_strict_mode' system variable.
	InnodbStrictMode = "innodb_strict_mode"
	// InnodbCmpPerIndexEnabled is the name for 'innodb_cmp_per_index_enabled' system variable.
	InnodbCmpPerIndexEnabled = "innodb_cmp_per_index_enabled"
	// InnodbBufferPoolDumpAtShutdown is the name for 'innodb_buffer_pool_dump_at_shutdown' system variable.
	InnodbBufferPoolDumpAtShutdown = "innodb_buffer_pool_dump_at_shutdown"
	// InnodbAdaptiveHashIndex is the name for 'innodb_adaptive_hash_index' system variable.
	InnodbAdaptiveHashIndex = "innodb_adaptive_hash_index"
	// InnodbFtEnableStopword is the name for 'innodb_ft_enable_stopword' system variable.
	InnodbFtEnableStopword = "innodb_ft_enable_stopword"
	// InnodbSupportXA is the name for 'innodb_support_xa' system variable.
	InnodbSupportXA = "innodb_support_xa"
	// InnodbOptimizeFullTextOnly is the name for 'innodb_optimize_fulltext_only' system variable.
	InnodbOptimizeFullTextOnly = "innodb_optimize_fulltext_only"
	// InnodbStatusOutputLocks is the name for 'innodb_status_output_locks' system variable.
	InnodbStatusOutputLocks = "innodb_status_output_locks"
	// InnodbBufferPoolDumpNow is the name for 'innodb_buffer_pool_dump_now' system variable.
	InnodbBufferPoolDumpNow = "innodb_buffer_pool_dump_now"
	// InnodbBufferPoolLoadNow is the name for 'innodb_buffer_pool_load_now' system variable.
	InnodbBufferPoolLoadNow = "innodb_buffer_pool_load_now"
	// InnodbStatsOnMetadata is the name for 'innodb_stats_on_metadata' system variable.
	InnodbStatsOnMetadata = "innodb_stats_on_metadata"
	// InnodbDisableSortFileCache is the name for 'innodb_disable_sort_file_cache' system variable.
	InnodbDisableSortFileCache = "innodb_disable_sort_file_cache"
	// InnodbStatsAutoRecalc is the name for 'innodb_stats_auto_recalc' system variable.
	InnodbStatsAutoRecalc = "innodb_stats_auto_recalc"
	// InnodbBufferPoolLoadAbort is the name for 'innodb_buffer_pool_load_abort' system variable.
	InnodbBufferPoolLoadAbort = "innodb_buffer_pool_load_abort"
	// InnodbStatsPersistent is the name for 'innodb_stats_persistent' system variable.
	InnodbStatsPersistent = "innodb_stats_persistent"
	// InnodbRandomReadAhead is the name for 'innodb_random_read_ahead' system variable.
	InnodbRandomReadAhead = "innodb_random_read_ahead"
	// InnodbAdaptiveFlushing is the name for 'innodb_adaptive_flushing' system variable.
	InnodbAdaptiveFlushing = "innodb_adaptive_flushing"
	// InnodbTableLocks is the name for 'innodb_table_locks' system variable.
	InnodbTableLocks = "innodb_table_locks"
	// InnodbStatusOutput is the name for 'innodb_status_output' system variable.
	InnodbStatusOutput = "innodb_status_output"
	// NetBufferLength is the name for 'net_buffer_length' system variable.
	NetBufferLength = "net_buffer_length"
	// QueryCacheSize is the name of 'query_cache_size' system variable.
	QueryCacheSize = "query_cache_size"
	// TxReadOnly is the name of 'tx_read_only' system variable.
	TxReadOnly = "tx_read_only"
	// TransactionReadOnly is the name of 'transaction_read_only' system variable.
	TransactionReadOnly = "transaction_read_only"
	// CharacterSetServer is the name of 'character_set_server' system variable.
	CharacterSetServer = "character_set_server"
	// AutoIncrementIncrement is the name of 'auto_increment_increment' system variable.
	AutoIncrementIncrement = "auto_increment_increment"
	// AutoIncrementOffset is the name of 'auto_increment_offset' system variable.
	AutoIncrementOffset = "auto_increment_offset"
	// InitConnect is the name of 'init_connect' system variable.
	InitConnect = "init_connect"
	// CollationServer is the name of 'collation_server' variable.
	CollationServer = "collation_server"
	// NetWriteTimeout is the name of 'net_write_timeout' variable.
	NetWriteTimeout = "net_write_timeout"
	// ThreadPoolSize is the name of 'thread_pool_size' variable.
	ThreadPoolSize = "thread_pool_size"
	// WindowingUseHighPrecision is the name of 'windowing_use_high_precision' system variable.
	WindowingUseHighPrecision = "windowing_use_high_precision"
	// OptimizerSwitch is the name of 'optimizer_switch' system variable.
	OptimizerSwitch = "optimizer_switch"
	// SystemTimeZone is the name of 'system_time_zone' system variable.
	SystemTimeZone = "system_time_zone"
	// CTEMaxRecursionDepth is the name of 'cte_max_recursion_depth' system variable.
	CTEMaxRecursionDepth = "cte_max_recursion_depth"
	// SQLModeVar is the name of the 'sql_mode' system variable.
	SQLModeVar = "sql_mode"
	// CharacterSetResults is the name of the 'character_set_results' system variable.
	CharacterSetResults = "character_set_results"
	// MaxAllowedPacket is the name of the 'max_allowed_packet' system variable.
	MaxAllowedPacket = "max_allowed_packet"
	// TimeZone is the name of the 'time_zone' system variable.
	TimeZone = "time_zone"
	// TxnIsolation is the name of the 'tx_isolation' system variable.
	TxnIsolation = "tx_isolation"
	// TransactionIsolation is the name of the 'transaction_isolation' system variable.
	TransactionIsolation = "transaction_isolation"
	// TxnIsolationOneShot is the name of the 'tx_isolation_one_shot' system variable.
	TxnIsolationOneShot = "tx_isolation_one_shot"
	// MaxExecutionTime is the name of the 'max_execution_time' system variable.
	MaxExecutionTime = "max_execution_time"
	// ReadOnly is the name of the 'read_only' system variable.
	ReadOnly = "read_only"
	// DefaultAuthPlugin is the name of 'default_authentication_plugin' system variable.
	DefaultAuthPlugin = "default_authentication_plugin"
	// LastInsertID is the name of 'last_insert_id' system variable.
	LastInsertID = "last_insert_id"
	// Identity is the name of 'identity' system variable.
	Identity = "identity"
	// TiDBAllowFunctionForExpressionIndex is the name of `TiDBAllowFunctionForExpressionIndex` system variable.
	TiDBAllowFunctionForExpressionIndex = "tidb_allow_function_for_expression_index"
	// RandSeed1 is the name of 'rand_seed1' system variable.
	RandSeed1 = "rand_seed1"
	// RandSeed2 is the name of 'rand_seed2' system variable.
	RandSeed2 = "rand_seed2"
)<|MERGE_RESOLUTION|>--- conflicted
+++ resolved
@@ -1335,7 +1335,20 @@
 			return nil
 		},
 	},
-<<<<<<< HEAD
+	{Scope: ScopeGlobal, Name: TiDBEnableColumnTracking, Value: BoolToOnOff(DefTiDBEnableColumnTracking), skipInit: true, Type: TypeBool, GetGlobal: func(s *SessionVars) (string, error) {
+		return BoolToOnOff(EnableColumnTracking.Load()), nil
+	}, SetGlobal: func(s *SessionVars, val string) error {
+		v := TiDBOptOn(val)
+		if !v {
+			// Set the location to UTC to avoid time zone interference.
+			disableTime := time.Now().UTC().Format(types.UTCTimeFormat)
+			if err := setTiDBTableValue(s, TiDBDisableColumnTrackingTime, disableTime, "Record the last time tidb_enable_column_tracking is set off"); err != nil {
+				return err
+			}
+		}
+		EnableColumnTracking.Store(v)
+		return nil
+	}},
 	{Scope: ScopeGlobal | ScopeSession, Name: TiDBStatsLoadSyncWait, Value: strconv.Itoa(DefTiDBStatsLoadSyncWait), skipInit: true, Type: TypeInt, MinValue: 0, MaxValue: math.MaxInt32,
 		SetSession: func(s *SessionVars, val string) error {
 			s.StatsLoadSyncWait = tidbOptInt64(val, DefTiDBStatsLoadSyncWait)
@@ -1358,22 +1371,6 @@
 			return nil
 		},
 	},
-=======
-	{Scope: ScopeGlobal, Name: TiDBEnableColumnTracking, Value: BoolToOnOff(DefTiDBEnableColumnTracking), skipInit: true, Type: TypeBool, GetGlobal: func(s *SessionVars) (string, error) {
-		return BoolToOnOff(EnableColumnTracking.Load()), nil
-	}, SetGlobal: func(s *SessionVars, val string) error {
-		v := TiDBOptOn(val)
-		if !v {
-			// Set the location to UTC to avoid time zone interference.
-			disableTime := time.Now().UTC().Format(types.UTCTimeFormat)
-			if err := setTiDBTableValue(s, TiDBDisableColumnTrackingTime, disableTime, "Record the last time tidb_enable_column_tracking is set off"); err != nil {
-				return err
-			}
-		}
-		EnableColumnTracking.Store(v)
-		return nil
-	}},
->>>>>>> 9d50d0a9
 }
 
 // FeedbackProbability points to the FeedbackProbability in statistics package.
