// Copyright 2015 PingCAP, Inc.
//
// Licensed under the Apache License, Version 2.0 (the "License");
// you may not use this file except in compliance with the License.
// You may obtain a copy of the License at
//
//     http://www.apache.org/licenses/LICENSE-2.0
//
// Unless required by applicable law or agreed to in writing, software
// distributed under the License is distributed on an "AS IS" BASIS,
// WITHOUT WARRANTIES OR CONDITIONS OF ANY KIND, either express or implied.
// See the License for the specific language governing permissions and
// limitations under the License.

package variable

import (
	"encoding/json"
	"fmt"
	"math"
	"runtime"
	"strconv"
	"strings"
	"sync/atomic"
	"time"

	"github.com/cznic/mathutil"
	"github.com/pingcap/errors"
	"github.com/pingcap/tidb/config"
	"github.com/pingcap/tidb/kv"
	"github.com/pingcap/tidb/parser/charset"
	"github.com/pingcap/tidb/parser/mysql"
	"github.com/pingcap/tidb/sessionctx/stmtctx"
	"github.com/pingcap/tidb/types"
	"github.com/pingcap/tidb/util/collate"
	"github.com/pingcap/tidb/util/logutil"
	"github.com/pingcap/tidb/util/stmtsummary"
	topsqlstate "github.com/pingcap/tidb/util/topsql/state"
	"github.com/pingcap/tidb/util/versioninfo"
	tikvstore "github.com/tikv/client-go/v2/kv"
	atomic2 "go.uber.org/atomic"
)

var defaultSysVars = []*SysVar{
	{Scope: ScopeGlobal | ScopeSession, Name: SQLSelectLimit, Value: "18446744073709551615", Type: TypeUnsigned, MinValue: 0, MaxValue: math.MaxUint64, SetSession: func(s *SessionVars, val string) error {
		result, err := strconv.ParseUint(val, 10, 64)
		if err != nil {
			return errors.Trace(err)
		}
		s.SelectLimit = result
		return nil
	}},
	{Scope: ScopeGlobal | ScopeSession, Name: DefaultWeekFormat, Value: "0", Type: TypeUnsigned, MinValue: 0, MaxValue: 7},
	{Scope: ScopeGlobal | ScopeSession, Name: SQLModeVar, Value: mysql.DefaultSQLMode, IsHintUpdatable: true, Validation: func(vars *SessionVars, normalizedValue string, originalValue string, scope ScopeFlag) (string, error) {
		// Ensure the SQL mode parses
		normalizedValue = mysql.FormatSQLModeStr(normalizedValue)
		if _, err := mysql.GetSQLMode(normalizedValue); err != nil {
			return originalValue, err
		}
		return normalizedValue, nil
	}, SetSession: func(s *SessionVars, val string) error {
		val = mysql.FormatSQLModeStr(val)
		// Modes is a list of different modes separated by commas.
		sqlMode, err := mysql.GetSQLMode(val)
		if err != nil {
			return errors.Trace(err)
		}
		s.StrictSQLMode = sqlMode.HasStrictMode()
		s.SQLMode = sqlMode
		s.SetStatusFlag(mysql.ServerStatusNoBackslashEscaped, sqlMode.HasNoBackslashEscapesMode())
		return nil
	}},
	{Scope: ScopeGlobal | ScopeSession, Name: MaxExecutionTime, Value: "0", Type: TypeUnsigned, MinValue: 0, MaxValue: math.MaxInt32, IsHintUpdatable: true, SetSession: func(s *SessionVars, val string) error {
		timeoutMS := tidbOptPositiveInt32(val, 0)
		s.MaxExecutionTime = uint64(timeoutMS)
		return nil
	}},
	{Scope: ScopeGlobal | ScopeSession, Name: CollationServer, Value: mysql.DefaultCollationName, Validation: func(vars *SessionVars, normalizedValue string, originalValue string, scope ScopeFlag) (string, error) {
		return checkCollation(vars, normalizedValue, originalValue, scope)
	}, SetSession: func(s *SessionVars, val string) error {
		if coll, err := collate.GetCollationByName(val); err == nil {
			s.systems[CharacterSetServer] = coll.CharsetName
		}
		return nil
	}},
	{Scope: ScopeGlobal | ScopeSession, Name: SQLLogBin, Value: On, Type: TypeBool, skipInit: true},
	{Scope: ScopeGlobal | ScopeSession, Name: TimeZone, Value: "SYSTEM", IsHintUpdatable: true, Validation: func(vars *SessionVars, normalizedValue string, originalValue string, scope ScopeFlag) (string, error) {
		if strings.EqualFold(normalizedValue, "SYSTEM") {
			return "SYSTEM", nil
		}
		_, err := parseTimeZone(normalizedValue)
		return normalizedValue, err
	}, SetSession: func(s *SessionVars, val string) error {
		tz, err := parseTimeZone(val)
		if err != nil {
			return err
		}
		s.TimeZone = tz
		return nil
	}},
	{Scope: ScopeNone, Name: SystemTimeZone, Value: "CST"},
	{Scope: ScopeGlobal | ScopeSession, Name: ForeignKeyChecks, Value: Off, Type: TypeBool, skipInit: true, Validation: func(vars *SessionVars, normalizedValue string, originalValue string, scope ScopeFlag) (string, error) {
		if TiDBOptOn(normalizedValue) {
			// TiDB does not yet support foreign keys.
			// Return the original value in the warning, so that users are not confused.
			vars.StmtCtx.AppendWarning(ErrUnsupportedValueForVar.GenWithStackByArgs(ForeignKeyChecks, originalValue))
			return Off, nil
		} else if !TiDBOptOn(normalizedValue) {
			return Off, nil
		}
		return normalizedValue, ErrWrongValueForVar.GenWithStackByArgs(ForeignKeyChecks, originalValue)
	}},
	{Scope: ScopeGlobal | ScopeSession, Name: PlacementChecks, Value: On, Type: TypeBool, SetSession: func(s *SessionVars, val string) error {
		s.EnablePlacementChecks = TiDBOptOn(val)
		return nil
	}},
	{Scope: ScopeNone, Name: Hostname, Value: DefHostname},
	{Scope: ScopeSession, Name: Timestamp, Value: DefTimestamp, skipInit: true, MinValue: 0, MaxValue: 2147483647, Type: TypeFloat, GetSession: func(s *SessionVars) (string, error) {
		if timestamp, ok := s.systems[Timestamp]; ok && timestamp != DefTimestamp {
			return timestamp, nil
		}
		timestamp := s.StmtCtx.GetOrStoreStmtCache(stmtctx.StmtNowTsCacheKey, time.Now()).(time.Time)
		return types.ToString(float64(timestamp.UnixNano()) / float64(time.Second))
	}},
	{Scope: ScopeGlobal | ScopeSession, Name: CollationDatabase, Value: mysql.DefaultCollationName, skipInit: true, Validation: func(vars *SessionVars, normalizedValue string, originalValue string, scope ScopeFlag) (string, error) {
		return checkCollation(vars, normalizedValue, originalValue, scope)
	}, SetSession: func(s *SessionVars, val string) error {
		if coll, err := collate.GetCollationByName(val); err == nil {
			s.systems[CharsetDatabase] = coll.CharsetName
		}
		return nil
	}},
	{Scope: ScopeGlobal | ScopeSession, Name: AutoIncrementIncrement, Value: strconv.FormatInt(DefAutoIncrementIncrement, 10), Type: TypeUnsigned, MinValue: 1, MaxValue: math.MaxUint16, SetSession: func(s *SessionVars, val string) error {
		// AutoIncrementIncrement is valid in [1, 65535].
		s.AutoIncrementIncrement = tidbOptPositiveInt32(val, DefAutoIncrementIncrement)
		return nil
	}},
	{Scope: ScopeGlobal | ScopeSession, Name: AutoIncrementOffset, Value: strconv.FormatInt(DefAutoIncrementOffset, 10), Type: TypeUnsigned, MinValue: 1, MaxValue: math.MaxUint16, SetSession: func(s *SessionVars, val string) error {
		// AutoIncrementOffset is valid in [1, 65535].
		s.AutoIncrementOffset = tidbOptPositiveInt32(val, DefAutoIncrementOffset)
		return nil
	}},
	{Scope: ScopeGlobal | ScopeSession, Name: CharacterSetClient, Value: mysql.DefaultCharset, skipInit: true, Validation: func(vars *SessionVars, normalizedValue string, originalValue string, scope ScopeFlag) (string, error) {
		return checkCharacterSet(normalizedValue, CharacterSetClient)
	}},
	{Scope: ScopeNone, Name: Port, Value: "4000", Type: TypeUnsigned, MinValue: 0, MaxValue: math.MaxUint16},
	{Scope: ScopeNone, Name: LowerCaseTableNames, Value: "2"},
	{Scope: ScopeNone, Name: LogBin, Value: Off, Type: TypeBool},
	{Scope: ScopeGlobal | ScopeSession, Name: CharacterSetResults, Value: mysql.DefaultCharset, skipInit: true, Validation: func(vars *SessionVars, normalizedValue string, originalValue string, scope ScopeFlag) (string, error) {
		if normalizedValue == "" {
			return normalizedValue, nil
		}
		return checkCharacterSet(normalizedValue, "")
	}},
	{Scope: ScopeNone, Name: VersionComment, Value: "TiDB Server (Apache License 2.0) " + versioninfo.TiDBEdition + " Edition, MySQL 5.7 compatible"},
	{Scope: ScopeGlobal | ScopeSession, Name: TxnIsolation, Value: "REPEATABLE-READ", Type: TypeEnum, Aliases: []string{TransactionIsolation}, PossibleValues: []string{"READ-UNCOMMITTED", "READ-COMMITTED", "REPEATABLE-READ", "SERIALIZABLE"}, Validation: func(vars *SessionVars, normalizedValue string, originalValue string, scope ScopeFlag) (string, error) {
		// MySQL appends a warning here for tx_isolation is deprecated
		// TiDB doesn't currently, but may in future. It is still commonly used by applications
		// So it might be noisy to do so.
		return checkIsolationLevel(vars, normalizedValue, originalValue, scope)
	}},
	{Scope: ScopeGlobal | ScopeSession, Name: TransactionIsolation, Value: "REPEATABLE-READ", Type: TypeEnum, Aliases: []string{TxnIsolation}, PossibleValues: []string{"READ-UNCOMMITTED", "READ-COMMITTED", "REPEATABLE-READ", "SERIALIZABLE"}, Validation: func(vars *SessionVars, normalizedValue string, originalValue string, scope ScopeFlag) (string, error) {
		return checkIsolationLevel(vars, normalizedValue, originalValue, scope)
	}},
	{Scope: ScopeGlobal | ScopeSession, Name: CollationConnection, Value: mysql.DefaultCollationName, skipInit: true, Validation: func(vars *SessionVars, normalizedValue string, originalValue string, scope ScopeFlag) (string, error) {
		return checkCollation(vars, normalizedValue, originalValue, scope)
	}, SetSession: func(s *SessionVars, val string) error {
		if coll, err := collate.GetCollationByName(val); err == nil {
			s.systems[CharacterSetConnection] = coll.CharsetName
		}
		return nil
	}},
	{Scope: ScopeNone, Name: Version, Value: mysql.ServerVersion},
	{Scope: ScopeGlobal | ScopeSession, Name: AutoCommit, Value: On, Type: TypeBool, SetSession: func(s *SessionVars, val string) error {
		isAutocommit := TiDBOptOn(val)
		s.SetStatusFlag(mysql.ServerStatusAutocommit, isAutocommit)
		if isAutocommit {
			s.SetInTxn(false)
		}
		return nil
	}},
	{Scope: ScopeGlobal | ScopeSession, Name: CharsetDatabase, Value: mysql.DefaultCharset, skipInit: true, Validation: func(vars *SessionVars, normalizedValue string, originalValue string, scope ScopeFlag) (string, error) {
		return checkCharacterSet(normalizedValue, CharsetDatabase)
	}, SetSession: func(s *SessionVars, val string) error {
		if cs, err := charset.GetCharsetInfo(val); err == nil {
			s.systems[CollationDatabase] = cs.DefaultCollation
		}
		return nil
	}},
	{Scope: ScopeGlobal, Name: MaxPreparedStmtCount, Value: strconv.FormatInt(DefMaxPreparedStmtCount, 10), Type: TypeInt, MinValue: -1, MaxValue: 1048576},
	{Scope: ScopeNone, Name: DataDir, Value: "/usr/local/mysql/data/"},
	{Scope: ScopeGlobal | ScopeSession, Name: WaitTimeout, Value: strconv.FormatInt(DefWaitTimeout, 10), Type: TypeUnsigned, MinValue: 0, MaxValue: secondsPerYear},
	{Scope: ScopeGlobal | ScopeSession, Name: InteractiveTimeout, Value: "28800", Type: TypeUnsigned, MinValue: 1, MaxValue: secondsPerYear},
	{Scope: ScopeGlobal | ScopeSession, Name: InnodbLockWaitTimeout, Value: strconv.FormatInt(DefInnodbLockWaitTimeout, 10), Type: TypeUnsigned, MinValue: 1, MaxValue: 1073741824, SetSession: func(s *SessionVars, val string) error {
		lockWaitSec := tidbOptInt64(val, DefInnodbLockWaitTimeout)
		s.LockWaitTimeout = lockWaitSec * 1000
		return nil
	}},
	{Scope: ScopeGlobal | ScopeSession, Name: GroupConcatMaxLen, Value: "1024", IsHintUpdatable: true, skipInit: true, Type: TypeUnsigned, MinValue: 4, MaxValue: math.MaxUint64, Validation: func(vars *SessionVars, normalizedValue string, originalValue string, scope ScopeFlag) (string, error) {
		// https://dev.mysql.com/doc/refman/8.0/en/server-system-variables.html#sysvar_group_concat_max_len
		// Minimum Value 4
		// Maximum Value (64-bit platforms) 18446744073709551615
		// Maximum Value (32-bit platforms) 4294967295
		if mathutil.IntBits == 32 {
			if val, err := strconv.ParseUint(normalizedValue, 10, 64); err == nil {
				if val > uint64(math.MaxUint32) {
					vars.StmtCtx.AppendWarning(ErrTruncatedWrongValue.GenWithStackByArgs(GroupConcatMaxLen, originalValue))
					return fmt.Sprintf("%d", math.MaxUint32), nil
				}
			}
		}
		return normalizedValue, nil
	}},
	{Scope: ScopeNone, Name: Socket, Value: ""},
	{Scope: ScopeGlobal | ScopeSession, Name: CharacterSetConnection, Value: mysql.DefaultCharset, skipInit: true, Validation: func(vars *SessionVars, normalizedValue string, originalValue string, scope ScopeFlag) (string, error) {
		return checkCharacterSet(normalizedValue, CharacterSetConnection)
	}, SetSession: func(s *SessionVars, val string) error {
		if cs, err := charset.GetCharsetInfo(val); err == nil {
			s.systems[CollationConnection] = cs.DefaultCollation
		}
		return nil
	}},
	{Scope: ScopeGlobal | ScopeSession, Name: CharacterSetServer, Value: mysql.DefaultCharset, skipInit: true, Validation: func(vars *SessionVars, normalizedValue string, originalValue string, scope ScopeFlag) (string, error) {
		return checkCharacterSet(normalizedValue, CharacterSetServer)
	}, SetSession: func(s *SessionVars, val string) error {
		if cs, err := charset.GetCharsetInfo(val); err == nil {
			s.systems[CollationServer] = cs.DefaultCollation
		}
		return nil
	}},
	{Scope: ScopeGlobal | ScopeSession, Name: MaxAllowedPacket, Value: "67108864", Type: TypeUnsigned, MinValue: 1024, MaxValue: MaxOfMaxAllowedPacket},
	{Scope: ScopeSession, Name: WarningCount, Value: "0", ReadOnly: true, skipInit: true, GetSession: func(s *SessionVars) (string, error) {
		return strconv.Itoa(s.SysWarningCount), nil
	}},
	{Scope: ScopeSession, Name: ErrorCount, Value: "0", ReadOnly: true, skipInit: true, GetSession: func(s *SessionVars) (string, error) {
		return strconv.Itoa(int(s.SysErrorCount)), nil
	}},
	{Scope: ScopeGlobal | ScopeSession, Name: WindowingUseHighPrecision, Value: On, Type: TypeBool, IsHintUpdatable: true, SetSession: func(s *SessionVars, val string) error {
		s.WindowingUseHighPrecision = TiDBOptOn(val)
		return nil
	}},
	{Scope: ScopeNone, Name: "license", Value: "Apache License 2.0"},
	{Scope: ScopeGlobal | ScopeSession, Name: BlockEncryptionMode, Value: "aes-128-ecb"},
	{Scope: ScopeSession, Name: LastInsertID, Value: "", skipInit: true, GetSession: func(s *SessionVars) (string, error) {
		return strconv.FormatUint(s.StmtCtx.PrevLastInsertID, 10), nil
	}},
	{Scope: ScopeSession, Name: Identity, Value: "", skipInit: true, GetSession: func(s *SessionVars) (string, error) {
		return strconv.FormatUint(s.StmtCtx.PrevLastInsertID, 10), nil
	}},
	{Scope: ScopeNone, Name: "have_ssl", Value: "DISABLED"},
	{Scope: ScopeNone, Name: "have_openssl", Value: "DISABLED"},
	{Scope: ScopeNone, Name: "ssl_ca", Value: ""},
	{Scope: ScopeNone, Name: "ssl_cert", Value: ""},
	{Scope: ScopeNone, Name: "ssl_key", Value: ""},
	{Scope: ScopeGlobal, Name: InitConnect, Value: ""},

	/* TiDB specific variables */
	{Scope: ScopeGlobal, Name: TiDBTSOClientBatchMaxWaitTime, Value: strconv.FormatFloat(DefTiDBTSOClientBatchMaxWaitTime, 'f', -1, 64), Type: TypeFloat, MinValue: 0, MaxValue: 10,
		GetGlobal: func(sv *SessionVars) (string, error) {
			return strconv.FormatFloat(MaxTSOBatchWaitInterval.Load(), 'f', -1, 64), nil
		},
		SetGlobal: func(s *SessionVars, val string) error {
			MaxTSOBatchWaitInterval.Store(tidbOptFloat64(val, DefTiDBTSOClientBatchMaxWaitTime))
			return nil
		}},
	{Scope: ScopeGlobal, Name: TiDBEnableTSOFollowerProxy, Value: BoolToOnOff(DefTiDBEnableTSOFollowerProxy), Type: TypeBool, GetGlobal: func(sv *SessionVars) (string, error) {
		return BoolToOnOff(EnableTSOFollowerProxy.Load()), nil
	}, SetGlobal: func(s *SessionVars, val string) error {
		EnableTSOFollowerProxy.Store(TiDBOptOn(val))
		return nil
	}},
	{Scope: ScopeGlobal, Name: TiDBEnableLocalTxn, Value: BoolToOnOff(DefTiDBEnableLocalTxn), Hidden: true, Type: TypeBool, GetGlobal: func(sv *SessionVars) (string, error) {
		return BoolToOnOff(EnableLocalTxn.Load()), nil
	}, SetGlobal: func(s *SessionVars, val string) error {
		oldVal := EnableLocalTxn.Load()
		newVal := TiDBOptOn(val)
		// Make sure the TxnScope is always Global when disable the Local Txn.
		// ON -> OFF
		if oldVal && !newVal {
			s.TxnScope = kv.NewGlobalTxnScopeVar()
		}
		EnableLocalTxn.Store(newVal)
		return nil
	}},
	// TODO: TiDBTxnScope is hidden because local txn feature is not done.
	{Scope: ScopeSession, Name: TiDBTxnScope, skipInit: true, Hidden: true, Value: kv.GlobalTxnScope, SetSession: func(s *SessionVars, val string) error {
		switch val {
		case kv.GlobalTxnScope:
			s.TxnScope = kv.NewGlobalTxnScopeVar()
		case kv.LocalTxnScope:
			if !EnableLocalTxn.Load() {
				return ErrWrongValueForVar.GenWithStack("@@txn_scope can not be set to local when tidb_enable_local_txn is off")
			}
			txnScope := config.GetTxnScopeFromConfig()
			if txnScope == kv.GlobalTxnScope {
				return ErrWrongValueForVar.GenWithStack("@@txn_scope can not be set to local when zone label is empty or \"global\"")
			}
			s.TxnScope = kv.NewLocalTxnScopeVar(txnScope)
		default:
			return ErrWrongValueForVar.GenWithStack("@@txn_scope value should be global or local")
		}
		return nil
	}, GetSession: func(s *SessionVars) (string, error) {
		return s.TxnScope.GetVarValue(), nil
	}},
	{Scope: ScopeSession, Name: TiDBTxnReadTS, Value: "", Hidden: true, SetSession: func(s *SessionVars, val string) error {
		return setTxnReadTS(s, val)
	}, Validation: func(vars *SessionVars, normalizedValue string, originalValue string, scope ScopeFlag) (string, error) {
		return normalizedValue, nil
	}},
	{Scope: ScopeSession, Name: TiDBReadStaleness, Value: "", Hidden: false, SetSession: func(s *SessionVars, val string) error {
		return setReadStaleness(s, val)
	}},
	{Scope: ScopeGlobal | ScopeSession, Name: TiDBAllowMPPExecution, Type: TypeBool, Value: BoolToOnOff(DefTiDBAllowMPPExecution), SetSession: func(s *SessionVars, val string) error {
		s.allowMPPExecution = TiDBOptOn(val)
		return nil
	}},
	{Scope: ScopeGlobal | ScopeSession, Name: TiDBMPPStoreFailTTL, Type: TypeStr, Value: DefTiDBMPPStoreFailTTL, SetSession: func(s *SessionVars, val string) error {
		s.MPPStoreFailTTL = val
		return nil
	}},
	{Scope: ScopeGlobal | ScopeSession, Name: TiDBHashExchangeWithNewCollation, Type: TypeBool, Value: BoolToOnOff(DefTiDBHashExchangeWithNewCollation), SetSession: func(s *SessionVars, val string) error {
		s.HashExchangeWithNewCollation = TiDBOptOn(val)
		return nil
	}},
	{Scope: ScopeSession, Name: TiDBEnforceMPPExecution, Type: TypeBool, Value: BoolToOnOff(config.GetGlobalConfig().Performance.EnforceMPP), Validation: func(vars *SessionVars, normalizedValue string, originalValue string, scope ScopeFlag) (string, error) {
		if TiDBOptOn(normalizedValue) && !vars.allowMPPExecution {
			return normalizedValue, ErrWrongValueForVar.GenWithStackByArgs("tidb_enforce_mpp", "1' but tidb_allow_mpp is 0, please activate tidb_allow_mpp at first.")
		}
		return normalizedValue, nil
	}, SetSession: func(s *SessionVars, val string) error {
		s.enforceMPPExecution = TiDBOptOn(val)
		return nil
	}},
	{Scope: ScopeGlobal | ScopeSession, Name: TiDBBCJThresholdCount, Value: strconv.Itoa(DefBroadcastJoinThresholdCount), Type: TypeInt, MinValue: 0, MaxValue: math.MaxInt64, SetSession: func(s *SessionVars, val string) error {
		s.BroadcastJoinThresholdCount = tidbOptInt64(val, DefBroadcastJoinThresholdCount)
		return nil
	}},
	{Scope: ScopeGlobal | ScopeSession, Name: TiDBBCJThresholdSize, Value: strconv.Itoa(DefBroadcastJoinThresholdSize), Type: TypeInt, MinValue: 0, MaxValue: math.MaxInt64, SetSession: func(s *SessionVars, val string) error {
		s.BroadcastJoinThresholdSize = tidbOptInt64(val, DefBroadcastJoinThresholdSize)
		return nil
	}},
	{Scope: ScopeSession, Name: TiDBSnapshot, Value: "", skipInit: true, SetSession: func(s *SessionVars, val string) error {
		err := setSnapshotTS(s, val)
		if err != nil {
			return err
		}
		return nil
	}},
	{Scope: ScopeSession, Name: TiDBOptAggPushDown, Value: BoolToOnOff(DefOptAggPushDown), Type: TypeBool, skipInit: true, SetSession: func(s *SessionVars, val string) error {
		s.AllowAggPushDown = TiDBOptOn(val)
		return nil
	}},
	{Scope: ScopeGlobal | ScopeSession, Name: TiDBOptBCJ, Value: BoolToOnOff(DefOptBCJ), Type: TypeBool, Validation: func(vars *SessionVars, normalizedValue string, originalValue string, scope ScopeFlag) (string, error) {
		if TiDBOptOn(normalizedValue) && vars.AllowBatchCop == 0 {
			return normalizedValue, ErrWrongValueForVar.GenWithStackByArgs(TiDBOptBCJ, "'true' while tidb_allow_batch_cop is 0, please active batch cop at first.")
		}
		return normalizedValue, nil
	}, SetSession: func(s *SessionVars, val string) error {
		s.AllowBCJ = TiDBOptOn(val)
		return nil
	}},
	{Scope: ScopeSession, Name: TiDBOptDistinctAggPushDown, Value: BoolToOnOff(config.GetGlobalConfig().Performance.DistinctAggPushDown), skipInit: true, Type: TypeBool, SetSession: func(s *SessionVars, val string) error {
		s.AllowDistinctAggPushDown = TiDBOptOn(val)
		return nil
	}},
	{Scope: ScopeSession, Name: TiDBOptWriteRowID, Value: BoolToOnOff(DefOptWriteRowID), skipInit: true, SetSession: func(s *SessionVars, val string) error {
		s.AllowWriteRowID = TiDBOptOn(val)
		return nil
	}},
	{Scope: ScopeGlobal | ScopeSession, Name: TiDBBuildStatsConcurrency, skipInit: true, Value: strconv.Itoa(DefBuildStatsConcurrency)},
	{Scope: ScopeGlobal | ScopeSession, Name: TiDBOptCartesianBCJ, Value: strconv.Itoa(DefOptCartesianBCJ), Type: TypeInt, MinValue: 0, MaxValue: 2, SetSession: func(s *SessionVars, val string) error {
		s.AllowCartesianBCJ = tidbOptInt(val, DefOptCartesianBCJ)
		return nil
	}},
	{Scope: ScopeGlobal | ScopeSession, Name: TiDBOptMPPOuterJoinFixedBuildSide, Value: BoolToOnOff(DefOptMPPOuterJoinFixedBuildSide), Type: TypeBool, SetSession: func(s *SessionVars, val string) error {
		s.MPPOuterJoinFixedBuildSide = TiDBOptOn(val)
		return nil
	}},
	{Scope: ScopeGlobal, Name: TiDBAutoAnalyzeRatio, Value: strconv.FormatFloat(DefAutoAnalyzeRatio, 'f', -1, 64), Type: TypeFloat, MinValue: 0, MaxValue: math.MaxUint64},
	{Scope: ScopeGlobal, Name: TiDBAutoAnalyzeStartTime, Value: DefAutoAnalyzeStartTime, Type: TypeTime},
	{Scope: ScopeGlobal, Name: TiDBAutoAnalyzeEndTime, Value: DefAutoAnalyzeEndTime, Type: TypeTime},
	{Scope: ScopeSession, Name: TiDBChecksumTableConcurrency, skipInit: true, Value: strconv.Itoa(DefChecksumTableConcurrency)},
	{Scope: ScopeGlobal | ScopeSession, Name: TiDBExecutorConcurrency, Value: strconv.Itoa(DefExecutorConcurrency), Type: TypeUnsigned, MinValue: 1, MaxValue: MaxConfigurableConcurrency, SetSession: func(s *SessionVars, val string) error {
		s.ExecutorConcurrency = tidbOptPositiveInt32(val, DefExecutorConcurrency)
		return nil
	}},
	{Scope: ScopeGlobal | ScopeSession, Name: TiDBDistSQLScanConcurrency, Value: strconv.Itoa(DefDistSQLScanConcurrency), Type: TypeUnsigned, MinValue: 1, MaxValue: MaxConfigurableConcurrency, SetSession: func(s *SessionVars, val string) error {
		s.distSQLScanConcurrency = tidbOptPositiveInt32(val, DefDistSQLScanConcurrency)
		return nil
	}},
	{Scope: ScopeGlobal | ScopeSession, Name: TiDBOptInSubqToJoinAndAgg, Value: BoolToOnOff(DefOptInSubqToJoinAndAgg), Type: TypeBool, SetSession: func(s *SessionVars, val string) error {
		s.SetAllowInSubqToJoinAndAgg(TiDBOptOn(val))
		return nil
	}},
	{Scope: ScopeGlobal | ScopeSession, Name: TiDBOptPreferRangeScan, Value: BoolToOnOff(DefOptPreferRangeScan), Type: TypeBool, IsHintUpdatable: true, SetSession: func(s *SessionVars, val string) error {
		s.SetAllowPreferRangeScan(TiDBOptOn(val))
		return nil
	}},
	{
		Scope: ScopeGlobal | ScopeSession, Name: TiDBOptLimitPushDownThreshold, Value: strconv.Itoa(DefOptLimitPushDownThreshold), Type: TypeUnsigned, MinValue: 0, MaxValue: math.MaxInt32, SetSession: func(s *SessionVars, val string) error {
			s.LimitPushDownThreshold = tidbOptInt64(val, DefOptLimitPushDownThreshold)
			return nil
		}},
	{Scope: ScopeGlobal | ScopeSession, Name: TiDBOptCorrelationThreshold, Value: strconv.FormatFloat(DefOptCorrelationThreshold, 'f', -1, 64), Type: TypeFloat, MinValue: 0, MaxValue: 1, SetSession: func(s *SessionVars, val string) error {
		s.CorrelationThreshold = tidbOptFloat64(val, DefOptCorrelationThreshold)
		return nil
	}},
	{Scope: ScopeGlobal | ScopeSession, Name: TiDBOptEnableCorrelationAdjustment, Value: BoolToOnOff(DefOptEnableCorrelationAdjustment), Type: TypeBool, SetSession: func(s *SessionVars, val string) error {
		s.EnableCorrelationAdjustment = TiDBOptOn(val)
		return nil
	}},
	{Scope: ScopeGlobal | ScopeSession, Name: TiDBOptCorrelationExpFactor, Value: strconv.Itoa(DefOptCorrelationExpFactor), Type: TypeUnsigned, MinValue: 0, MaxValue: math.MaxInt32, SetSession: func(s *SessionVars, val string) error {
		s.CorrelationExpFactor = int(tidbOptInt64(val, DefOptCorrelationExpFactor))
		return nil
	}},
	{Scope: ScopeGlobal | ScopeSession, Name: TiDBOptCPUFactor, Value: strconv.FormatFloat(DefOptCPUFactor, 'f', -1, 64), Type: TypeFloat, MinValue: 0, MaxValue: math.MaxUint64, SetSession: func(s *SessionVars, val string) error {
		s.CPUFactor = tidbOptFloat64(val, DefOptCPUFactor)
		return nil
	}},
	{Scope: ScopeGlobal | ScopeSession, Name: TiDBOptTiFlashConcurrencyFactor, Value: strconv.FormatFloat(DefOptTiFlashConcurrencyFactor, 'f', -1, 64), skipInit: true, Type: TypeFloat, MinValue: 1, MaxValue: math.MaxUint64, SetSession: func(s *SessionVars, val string) error {
		s.CopTiFlashConcurrencyFactor = tidbOptFloat64(val, DefOptTiFlashConcurrencyFactor)
		return nil
	}},
	{Scope: ScopeGlobal | ScopeSession, Name: TiDBOptCopCPUFactor, Value: strconv.FormatFloat(DefOptCopCPUFactor, 'f', -1, 64), Type: TypeFloat, MinValue: 0, MaxValue: math.MaxUint64, SetSession: func(s *SessionVars, val string) error {
		s.CopCPUFactor = tidbOptFloat64(val, DefOptCopCPUFactor)
		return nil
	}},
	{Scope: ScopeGlobal | ScopeSession, Name: TiDBOptNetworkFactor, Value: strconv.FormatFloat(DefOptNetworkFactor, 'f', -1, 64), Type: TypeFloat, MinValue: 0, MaxValue: math.MaxUint64, SetSession: func(s *SessionVars, val string) error {
		s.networkFactor = tidbOptFloat64(val, DefOptNetworkFactor)
		return nil
	}},
	{Scope: ScopeGlobal | ScopeSession, Name: TiDBOptScanFactor, Value: strconv.FormatFloat(DefOptScanFactor, 'f', -1, 64), Type: TypeFloat, MinValue: 0, MaxValue: math.MaxUint64, SetSession: func(s *SessionVars, val string) error {
		s.scanFactor = tidbOptFloat64(val, DefOptScanFactor)
		return nil
	}},
	{Scope: ScopeGlobal | ScopeSession, Name: TiDBOptDescScanFactor, Value: strconv.FormatFloat(DefOptDescScanFactor, 'f', -1, 64), Type: TypeFloat, MinValue: 0, MaxValue: math.MaxUint64, SetSession: func(s *SessionVars, val string) error {
		s.descScanFactor = tidbOptFloat64(val, DefOptDescScanFactor)
		return nil
	}},
	{Scope: ScopeGlobal | ScopeSession, Name: TiDBOptSeekFactor, Value: strconv.FormatFloat(DefOptSeekFactor, 'f', -1, 64), skipInit: true, Type: TypeFloat, MinValue: 0, MaxValue: math.MaxUint64, SetSession: func(s *SessionVars, val string) error {
		s.seekFactor = tidbOptFloat64(val, DefOptSeekFactor)
		return nil
	}},
	{Scope: ScopeGlobal | ScopeSession, Name: TiDBOptMemoryFactor, Value: strconv.FormatFloat(DefOptMemoryFactor, 'f', -1, 64), Type: TypeFloat, MinValue: 0, MaxValue: math.MaxUint64, SetSession: func(s *SessionVars, val string) error {
		s.MemoryFactor = tidbOptFloat64(val, DefOptMemoryFactor)
		return nil
	}},
	{Scope: ScopeGlobal | ScopeSession, Name: TiDBOptDiskFactor, Value: strconv.FormatFloat(DefOptDiskFactor, 'f', -1, 64), Type: TypeFloat, MinValue: 0, MaxValue: math.MaxUint64, SetSession: func(s *SessionVars, val string) error {
		s.DiskFactor = tidbOptFloat64(val, DefOptDiskFactor)
		return nil
	}},
	{Scope: ScopeGlobal | ScopeSession, Name: TiDBOptConcurrencyFactor, Value: strconv.FormatFloat(DefOptConcurrencyFactor, 'f', -1, 64), Type: TypeFloat, MinValue: 0, MaxValue: math.MaxUint64, SetSession: func(s *SessionVars, val string) error {
		s.ConcurrencyFactor = tidbOptFloat64(val, DefOptConcurrencyFactor)
		return nil
	}},
	{Scope: ScopeGlobal | ScopeSession, Name: TiDBIndexJoinBatchSize, Value: strconv.Itoa(DefIndexJoinBatchSize), Type: TypeUnsigned, MinValue: 1, MaxValue: math.MaxInt32, SetSession: func(s *SessionVars, val string) error {
		s.IndexJoinBatchSize = tidbOptPositiveInt32(val, DefIndexJoinBatchSize)
		return nil
	}},
	{Scope: ScopeGlobal | ScopeSession, Name: TiDBIndexLookupSize, Value: strconv.Itoa(DefIndexLookupSize), Type: TypeUnsigned, MinValue: 1, MaxValue: math.MaxInt32, SetSession: func(s *SessionVars, val string) error {
		s.IndexLookupSize = tidbOptPositiveInt32(val, DefIndexLookupSize)
		return nil
	}},
	{Scope: ScopeGlobal | ScopeSession, Name: TiDBIndexLookupConcurrency, Value: strconv.Itoa(DefIndexLookupConcurrency), Type: TypeInt, MinValue: 1, MaxValue: MaxConfigurableConcurrency, AllowAutoValue: true, SetSession: func(s *SessionVars, val string) error {
		s.indexLookupConcurrency = tidbOptPositiveInt32(val, ConcurrencyUnset)
		return nil
	}, Validation: func(vars *SessionVars, normalizedValue string, originalValue string, scope ScopeFlag) (string, error) {
		appendDeprecationWarning(vars, TiDBIndexLookupConcurrency, TiDBExecutorConcurrency)
		return normalizedValue, nil
	}},
	{Scope: ScopeGlobal | ScopeSession, Name: TiDBIndexLookupJoinConcurrency, Value: strconv.Itoa(DefIndexLookupJoinConcurrency), Type: TypeInt, MinValue: 1, MaxValue: MaxConfigurableConcurrency, AllowAutoValue: true, SetSession: func(s *SessionVars, val string) error {
		s.indexLookupJoinConcurrency = tidbOptPositiveInt32(val, ConcurrencyUnset)
		return nil
	}, Validation: func(vars *SessionVars, normalizedValue string, originalValue string, scope ScopeFlag) (string, error) {
		appendDeprecationWarning(vars, TiDBIndexLookupJoinConcurrency, TiDBExecutorConcurrency)
		return normalizedValue, nil
	}},
	{Scope: ScopeGlobal | ScopeSession, Name: TiDBIndexSerialScanConcurrency, Value: strconv.Itoa(DefIndexSerialScanConcurrency), Type: TypeUnsigned, MinValue: 1, MaxValue: MaxConfigurableConcurrency, SetSession: func(s *SessionVars, val string) error {
		s.indexSerialScanConcurrency = tidbOptPositiveInt32(val, DefIndexSerialScanConcurrency)
		return nil
	}},
	{Scope: ScopeGlobal | ScopeSession, Name: TiDBSkipUTF8Check, Value: BoolToOnOff(DefSkipUTF8Check), Type: TypeBool, SetSession: func(s *SessionVars, val string) error {
		s.SkipUTF8Check = TiDBOptOn(val)
		return nil
	}},
	{Scope: ScopeGlobal | ScopeSession, Name: TiDBSkipASCIICheck, Value: BoolToOnOff(DefSkipASCIICheck), Type: TypeBool, SetSession: func(s *SessionVars, val string) error {
		s.SkipASCIICheck = TiDBOptOn(val)
		return nil
	}},
	{Scope: ScopeSession, Name: TiDBBatchInsert, Value: BoolToOnOff(DefBatchInsert), Type: TypeBool, skipInit: true, SetSession: func(s *SessionVars, val string) error {
		s.BatchInsert = TiDBOptOn(val)
		return nil
	}},
	{Scope: ScopeSession, Name: TiDBBatchDelete, Value: BoolToOnOff(DefBatchDelete), Type: TypeBool, skipInit: true, SetSession: func(s *SessionVars, val string) error {
		s.BatchDelete = TiDBOptOn(val)
		return nil
	}},
	{Scope: ScopeSession, Name: TiDBBatchCommit, Value: BoolToOnOff(DefBatchCommit), Type: TypeBool, skipInit: true, SetSession: func(s *SessionVars, val string) error {
		s.BatchCommit = TiDBOptOn(val)
		return nil
	}},
	{Scope: ScopeGlobal | ScopeSession, Name: TiDBDMLBatchSize, Value: strconv.Itoa(DefDMLBatchSize), Type: TypeUnsigned, MinValue: 0, MaxValue: math.MaxInt32, SetSession: func(s *SessionVars, val string) error {
		s.DMLBatchSize = int(tidbOptInt64(val, DefDMLBatchSize))
		return nil
	}},
	{Scope: ScopeSession, Name: TiDBCurrentTS, Value: strconv.Itoa(DefCurretTS), ReadOnly: true, skipInit: true, GetSession: func(s *SessionVars) (string, error) {
		return fmt.Sprintf("%d", s.TxnCtx.StartTS), nil
	}},
	{Scope: ScopeSession, Name: TiDBLastTxnInfo, Value: strconv.Itoa(DefCurretTS), ReadOnly: true, skipInit: true, GetSession: func(s *SessionVars) (string, error) {
		return s.LastTxnInfo, nil
	}},
	{Scope: ScopeSession, Name: TiDBLastQueryInfo, Value: strconv.Itoa(DefCurretTS), ReadOnly: true, skipInit: true, GetSession: func(s *SessionVars) (string, error) {
		info, err := json.Marshal(s.LastQueryInfo)
		if err != nil {
			return "", err
		}
		return string(info), nil
	}},
	{Scope: ScopeGlobal | ScopeSession, Name: TiDBMaxChunkSize, Value: strconv.Itoa(DefMaxChunkSize), Type: TypeUnsigned, MinValue: maxChunkSizeLowerBound, MaxValue: math.MaxInt32, SetSession: func(s *SessionVars, val string) error {
		s.MaxChunkSize = tidbOptPositiveInt32(val, DefMaxChunkSize)
		return nil
	}},
	{Scope: ScopeGlobal | ScopeSession, Name: TiDBAllowBatchCop, Value: strconv.Itoa(DefTiDBAllowBatchCop), Type: TypeInt, MinValue: 0, MaxValue: 2, Validation: func(vars *SessionVars, normalizedValue string, originalValue string, scope ScopeFlag) (string, error) {
		if normalizedValue == "0" && vars.AllowBCJ {
			return normalizedValue, ErrWrongValueForVar.GenWithStackByArgs(TiDBAllowBatchCop, "'0' while tidb_opt_broadcast_join is true, please set tidb_opt_broadcast_join false at first")
		}
		return normalizedValue, nil
	}, SetSession: func(s *SessionVars, val string) error {
		s.AllowBatchCop = int(tidbOptInt64(val, DefTiDBAllowBatchCop))
		return nil
	}},
	{Scope: ScopeGlobal | ScopeSession, Name: TiDBInitChunkSize, Value: strconv.Itoa(DefInitChunkSize), Type: TypeUnsigned, MinValue: 1, MaxValue: initChunkSizeUpperBound, SetSession: func(s *SessionVars, val string) error {
		s.InitChunkSize = tidbOptPositiveInt32(val, DefInitChunkSize)
		return nil
	}},
	{Scope: ScopeGlobal | ScopeSession, Name: TiDBEnableCascadesPlanner, Value: Off, Type: TypeBool, SetSession: func(s *SessionVars, val string) error {
		s.SetEnableCascadesPlanner(TiDBOptOn(val))
		return nil
	}},
	{Scope: ScopeGlobal | ScopeSession, Name: TiDBEnableIndexMerge, Value: BoolToOnOff(DefTiDBEnableIndexMerge), Type: TypeBool, SetSession: func(s *SessionVars, val string) error {
		s.SetEnableIndexMerge(TiDBOptOn(val))
		return nil
	}},
	{Scope: ScopeSession, Name: TiDBMemQuotaQuery, Value: strconv.FormatInt(config.GetGlobalConfig().MemQuotaQuery, 10), skipInit: true, Type: TypeInt, MinValue: -1, MaxValue: math.MaxInt64, SetSession: func(s *SessionVars, val string) error {
		s.MemQuotaQuery = tidbOptInt64(val, config.GetGlobalConfig().MemQuotaQuery)
		return nil
	}},
	{Scope: ScopeSession, Name: TiDBMemQuotaHashJoin, Value: strconv.FormatInt(DefTiDBMemQuotaHashJoin, 10), skipInit: true, Type: TypeInt, MinValue: -1, MaxValue: math.MaxInt64, SetSession: func(s *SessionVars, val string) error {
		s.MemQuotaHashJoin = tidbOptInt64(val, DefTiDBMemQuotaHashJoin)
		return nil
	}, Validation: func(vars *SessionVars, normalizedValue string, originalValue string, scope ScopeFlag) (string, error) {
		appendDeprecationWarning(vars, TiDBMemQuotaHashJoin, TiDBMemQuotaQuery)
		return normalizedValue, nil
	}},
	{Scope: ScopeSession, Name: TiDBMemQuotaMergeJoin, Value: strconv.FormatInt(DefTiDBMemQuotaMergeJoin, 10), skipInit: true, Type: TypeInt, MinValue: -1, MaxValue: math.MaxInt64, SetSession: func(s *SessionVars, val string) error {
		s.MemQuotaMergeJoin = tidbOptInt64(val, DefTiDBMemQuotaMergeJoin)
		return nil
	}, Validation: func(vars *SessionVars, normalizedValue string, originalValue string, scope ScopeFlag) (string, error) {
		appendDeprecationWarning(vars, TiDBMemQuotaMergeJoin, TiDBMemQuotaQuery)
		return normalizedValue, nil
	}},
	{Scope: ScopeSession, Name: TiDBMemQuotaSort, Value: strconv.FormatInt(DefTiDBMemQuotaSort, 10), skipInit: true, Type: TypeInt, MinValue: -1, MaxValue: math.MaxInt64, SetSession: func(s *SessionVars, val string) error {
		s.MemQuotaSort = tidbOptInt64(val, DefTiDBMemQuotaSort)
		return nil
	}, Validation: func(vars *SessionVars, normalizedValue string, originalValue string, scope ScopeFlag) (string, error) {
		appendDeprecationWarning(vars, TiDBMemQuotaSort, TiDBMemQuotaQuery)
		return normalizedValue, nil
	}},
	{Scope: ScopeSession, Name: TiDBMemQuotaTopn, Value: strconv.FormatInt(DefTiDBMemQuotaTopn, 10), skipInit: true, Type: TypeInt, MinValue: -1, MaxValue: math.MaxInt64, SetSession: func(s *SessionVars, val string) error {
		s.MemQuotaTopn = tidbOptInt64(val, DefTiDBMemQuotaTopn)
		return nil
	}, Validation: func(vars *SessionVars, normalizedValue string, originalValue string, scope ScopeFlag) (string, error) {
		appendDeprecationWarning(vars, TiDBMemQuotaTopn, TiDBMemQuotaQuery)
		return normalizedValue, nil
	}},
	{Scope: ScopeSession, Name: TiDBMemQuotaIndexLookupReader, Value: strconv.FormatInt(DefTiDBMemQuotaIndexLookupReader, 10), skipInit: true, Type: TypeInt, MinValue: -1, MaxValue: math.MaxInt64, SetSession: func(s *SessionVars, val string) error {
		s.MemQuotaIndexLookupReader = tidbOptInt64(val, DefTiDBMemQuotaIndexLookupReader)
		return nil
	}, Validation: func(vars *SessionVars, normalizedValue string, originalValue string, scope ScopeFlag) (string, error) {
		appendDeprecationWarning(vars, TiDBMemQuotaIndexLookupReader, TiDBMemQuotaQuery)
		return normalizedValue, nil
	}},
	{Scope: ScopeSession, Name: TiDBMemQuotaIndexLookupJoin, Value: strconv.FormatInt(DefTiDBMemQuotaIndexLookupJoin, 10), skipInit: true, Type: TypeInt, MinValue: -1, MaxValue: math.MaxInt64, SetSession: func(s *SessionVars, val string) error {
		s.MemQuotaIndexLookupJoin = tidbOptInt64(val, DefTiDBMemQuotaIndexLookupJoin)
		return nil
	}, Validation: func(vars *SessionVars, normalizedValue string, originalValue string, scope ScopeFlag) (string, error) {
		appendDeprecationWarning(vars, TiDBMemQuotaIndexLookupJoin, TiDBMemQuotaQuery)
		return normalizedValue, nil
	}},
	// Deprecated: tidb_enable_streaming
	{Scope: ScopeSession, Name: TiDBEnableStreaming, Value: Off, Type: TypeBool, skipInit: true, Hidden: true, SetSession: func(s *SessionVars, val string) error {
		s.EnableStreaming = TiDBOptOn(val)
		return nil
	}},
	{Scope: ScopeSession, Name: TiDBEnableChunkRPC, Value: On, Type: TypeBool, skipInit: true, SetSession: func(s *SessionVars, val string) error {
		s.EnableChunkRPC = TiDBOptOn(val)
		return nil
	}},
	{Scope: ScopeSession, Name: TxnIsolationOneShot, Value: "", skipInit: true, Validation: func(vars *SessionVars, normalizedValue string, originalValue string, scope ScopeFlag) (string, error) {
		return checkIsolationLevel(vars, normalizedValue, originalValue, scope)
	}, SetSession: func(s *SessionVars, val string) error {
		s.txnIsolationLevelOneShot.state = oneShotSet
		s.txnIsolationLevelOneShot.value = val
		return nil
	}},
	{Scope: ScopeGlobal | ScopeSession, Name: TiDBEnableTablePartition, Value: On, Type: TypeEnum, PossibleValues: []string{Off, On, "AUTO"}, SetSession: func(s *SessionVars, val string) error {
		s.EnableTablePartition = val
		return nil
	}},
	{Scope: ScopeGlobal | ScopeSession, Name: TiDBEnableListTablePartition, Value: Off, Type: TypeBool, SetSession: func(s *SessionVars, val string) error {
		s.EnableListTablePartition = TiDBOptOn(val)
		return nil
	}},
	{Scope: ScopeGlobal | ScopeSession, Name: TiDBHashJoinConcurrency, Value: strconv.Itoa(DefTiDBHashJoinConcurrency), Type: TypeInt, MinValue: 1, MaxValue: MaxConfigurableConcurrency, AllowAutoValue: true, SetSession: func(s *SessionVars, val string) error {
		s.hashJoinConcurrency = tidbOptPositiveInt32(val, ConcurrencyUnset)
		return nil
	}, Validation: func(vars *SessionVars, normalizedValue string, originalValue string, scope ScopeFlag) (string, error) {
		appendDeprecationWarning(vars, TiDBHashJoinConcurrency, TiDBExecutorConcurrency)
		return normalizedValue, nil
	}},
	{Scope: ScopeGlobal | ScopeSession, Name: TiDBProjectionConcurrency, Value: strconv.Itoa(DefTiDBProjectionConcurrency), Type: TypeInt, MinValue: -1, MaxValue: MaxConfigurableConcurrency, SetSession: func(s *SessionVars, val string) error {
		s.projectionConcurrency = tidbOptPositiveInt32(val, ConcurrencyUnset)
		return nil
	}, Validation: func(vars *SessionVars, normalizedValue string, originalValue string, scope ScopeFlag) (string, error) {
		appendDeprecationWarning(vars, TiDBProjectionConcurrency, TiDBExecutorConcurrency)
		return normalizedValue, nil
	}},
	{Scope: ScopeGlobal | ScopeSession, Name: TiDBHashAggPartialConcurrency, Value: strconv.Itoa(DefTiDBHashAggPartialConcurrency), Type: TypeInt, MinValue: 1, MaxValue: MaxConfigurableConcurrency, AllowAutoValue: true, SetSession: func(s *SessionVars, val string) error {
		s.hashAggPartialConcurrency = tidbOptPositiveInt32(val, ConcurrencyUnset)
		return nil
	}, Validation: func(vars *SessionVars, normalizedValue string, originalValue string, scope ScopeFlag) (string, error) {
		appendDeprecationWarning(vars, TiDBHashAggPartialConcurrency, TiDBExecutorConcurrency)
		return normalizedValue, nil
	}},
	{Scope: ScopeGlobal | ScopeSession, Name: TiDBHashAggFinalConcurrency, Value: strconv.Itoa(DefTiDBHashAggFinalConcurrency), Type: TypeInt, MinValue: 1, MaxValue: MaxConfigurableConcurrency, AllowAutoValue: true, SetSession: func(s *SessionVars, val string) error {
		s.hashAggFinalConcurrency = tidbOptPositiveInt32(val, ConcurrencyUnset)
		return nil
	}, Validation: func(vars *SessionVars, normalizedValue string, originalValue string, scope ScopeFlag) (string, error) {
		appendDeprecationWarning(vars, TiDBHashAggFinalConcurrency, TiDBExecutorConcurrency)
		return normalizedValue, nil
	}},
	{Scope: ScopeGlobal | ScopeSession, Name: TiDBWindowConcurrency, Value: strconv.Itoa(DefTiDBWindowConcurrency), Type: TypeInt, MinValue: 1, MaxValue: MaxConfigurableConcurrency, AllowAutoValue: true, SetSession: func(s *SessionVars, val string) error {
		s.windowConcurrency = tidbOptPositiveInt32(val, ConcurrencyUnset)
		return nil
	}, Validation: func(vars *SessionVars, normalizedValue string, originalValue string, scope ScopeFlag) (string, error) {
		appendDeprecationWarning(vars, TiDBWindowConcurrency, TiDBExecutorConcurrency)
		return normalizedValue, nil
	}},
	{Scope: ScopeGlobal | ScopeSession, Name: TiDBMergeJoinConcurrency, Value: strconv.Itoa(DefTiDBMergeJoinConcurrency), Type: TypeInt, MinValue: 1, MaxValue: MaxConfigurableConcurrency, AllowAutoValue: true, SetSession: func(s *SessionVars, val string) error {
		s.mergeJoinConcurrency = tidbOptPositiveInt32(val, ConcurrencyUnset)
		return nil
	}, Validation: func(vars *SessionVars, normalizedValue string, originalValue string, scope ScopeFlag) (string, error) {
		appendDeprecationWarning(vars, TiDBMergeJoinConcurrency, TiDBExecutorConcurrency)
		return normalizedValue, nil
	}},

	{Scope: ScopeGlobal | ScopeSession, Name: TiDBStreamAggConcurrency, Value: strconv.Itoa(DefTiDBStreamAggConcurrency), Type: TypeInt, MinValue: 1, MaxValue: MaxConfigurableConcurrency, AllowAutoValue: true, SetSession: func(s *SessionVars, val string) error {
		s.streamAggConcurrency = tidbOptPositiveInt32(val, ConcurrencyUnset)
		return nil
	}, Validation: func(vars *SessionVars, normalizedValue string, originalValue string, scope ScopeFlag) (string, error) {
		appendDeprecationWarning(vars, TiDBStreamAggConcurrency, TiDBExecutorConcurrency)
		return normalizedValue, nil
	}},
	{Scope: ScopeGlobal | ScopeSession, Name: TiDBEnableParallelApply, Value: BoolToOnOff(DefTiDBEnableParallelApply), Type: TypeBool, SetSession: func(s *SessionVars, val string) error {
		s.EnableParallelApply = TiDBOptOn(val)
		return nil
	}},
	{Scope: ScopeGlobal | ScopeSession, Name: TiDBMemQuotaApplyCache, Value: strconv.Itoa(DefTiDBMemQuotaApplyCache), Type: TypeUnsigned, MaxValue: math.MaxInt64, SetSession: func(s *SessionVars, val string) error {
		s.MemQuotaApplyCache = tidbOptInt64(val, DefTiDBMemQuotaApplyCache)
		return nil
	}},
	{Scope: ScopeGlobal | ScopeSession, Name: TiDBBackoffLockFast, Value: strconv.Itoa(tikvstore.DefBackoffLockFast), Type: TypeUnsigned, MinValue: 1, MaxValue: math.MaxInt32, SetSession: func(s *SessionVars, val string) error {
		s.KVVars.BackoffLockFast = tidbOptPositiveInt32(val, tikvstore.DefBackoffLockFast)
		return nil
	}},
	{Scope: ScopeGlobal | ScopeSession, Name: TiDBBackOffWeight, Value: strconv.Itoa(tikvstore.DefBackOffWeight), Type: TypeUnsigned, MinValue: 1, MaxValue: math.MaxInt32, SetSession: func(s *SessionVars, val string) error {
		s.KVVars.BackOffWeight = tidbOptPositiveInt32(val, tikvstore.DefBackOffWeight)
		return nil
	}},
	{Scope: ScopeGlobal | ScopeSession, Name: TiDBRetryLimit, Value: strconv.Itoa(DefTiDBRetryLimit), Type: TypeInt, MinValue: -1, MaxValue: math.MaxInt64, SetSession: func(s *SessionVars, val string) error {
		s.RetryLimit = tidbOptInt64(val, DefTiDBRetryLimit)
		return nil
	}},
	{Scope: ScopeGlobal | ScopeSession, Name: TiDBDisableTxnAutoRetry, Value: BoolToOnOff(DefTiDBDisableTxnAutoRetry), Type: TypeBool, SetSession: func(s *SessionVars, val string) error {
		s.DisableTxnAutoRetry = TiDBOptOn(val)
		return nil
	}},
	{Scope: ScopeGlobal | ScopeSession, Name: TiDBConstraintCheckInPlace, Value: BoolToOnOff(DefTiDBConstraintCheckInPlace), Type: TypeBool, SetSession: func(s *SessionVars, val string) error {
		s.ConstraintCheckInPlace = TiDBOptOn(val)
		return nil
	}},
	{Scope: ScopeGlobal | ScopeSession, Name: TiDBTxnMode, Value: DefTiDBTxnMode, AllowEmptyAll: true, Type: TypeEnum, PossibleValues: []string{"pessimistic", "optimistic"}, SetSession: func(s *SessionVars, val string) error {
		s.TxnMode = strings.ToUpper(val)
		return nil
	}},
	{Scope: ScopeGlobal, Name: TiDBRowFormatVersion, Value: strconv.Itoa(DefTiDBRowFormatV1), Type: TypeUnsigned, MinValue: 1, MaxValue: 2, SetSession: func(s *SessionVars, val string) error {
		formatVersion := int(tidbOptInt64(val, DefTiDBRowFormatV1))
		if formatVersion == DefTiDBRowFormatV1 {
			s.RowEncoder.Enable = false
		} else if formatVersion == DefTiDBRowFormatV2 {
			s.RowEncoder.Enable = true
		}
		SetDDLReorgRowFormat(tidbOptInt64(val, DefTiDBRowFormatV2))
		return nil
	}},
	{Scope: ScopeSession, Name: TiDBOptimizerSelectivityLevel, Value: strconv.Itoa(DefTiDBOptimizerSelectivityLevel), skipInit: true, Type: TypeUnsigned, MinValue: 0, MaxValue: math.MaxInt32, SetSession: func(s *SessionVars, val string) error {
		s.OptimizerSelectivityLevel = tidbOptPositiveInt32(val, DefTiDBOptimizerSelectivityLevel)
		return nil
	}},
	{Scope: ScopeGlobal | ScopeSession, Name: TiDBEnableWindowFunction, Value: BoolToOnOff(DefEnableWindowFunction), Type: TypeBool, SetSession: func(s *SessionVars, val string) error {
		s.EnableWindowFunction = TiDBOptOn(val)
		return nil
	}},
	{Scope: ScopeGlobal | ScopeSession, Name: TiDBEnablePipelinedWindowFunction, Value: BoolToOnOff(DefEnablePipelinedWindowFunction), Type: TypeBool, SetSession: func(s *SessionVars, val string) error {
		s.EnablePipelinedWindowExec = TiDBOptOn(val)
		return nil
	}},
	{Scope: ScopeGlobal | ScopeSession, Name: TiDBEnableStrictDoubleTypeCheck, Value: BoolToOnOff(DefEnableStrictDoubleTypeCheck), Type: TypeBool, SetSession: func(s *SessionVars, val string) error {
		s.EnableStrictDoubleTypeCheck = TiDBOptOn(val)
		return nil
	}},
	{Scope: ScopeGlobal | ScopeSession, Name: TiDBEnableVectorizedExpression, Value: BoolToOnOff(DefEnableVectorizedExpression), Type: TypeBool, SetSession: func(s *SessionVars, val string) error {
		s.EnableVectorizedExpression = TiDBOptOn(val)
		return nil
	}},
	{Scope: ScopeGlobal | ScopeSession, Name: TiDBEnableFastAnalyze, Value: BoolToOnOff(DefTiDBUseFastAnalyze), Type: TypeBool, SetSession: func(s *SessionVars, val string) error {
		s.EnableFastAnalyze = TiDBOptOn(val)
		return nil
	}},
	{Scope: ScopeGlobal | ScopeSession, Name: TiDBSkipIsolationLevelCheck, Value: BoolToOnOff(DefTiDBSkipIsolationLevelCheck), Type: TypeBool},
	{Scope: ScopeGlobal | ScopeSession, Name: TiDBEnableRateLimitAction, Value: BoolToOnOff(DefTiDBEnableRateLimitAction), Type: TypeBool, SetSession: func(s *SessionVars, val string) error {
		s.EnabledRateLimitAction = TiDBOptOn(val)
		return nil
	}},
	{Scope: ScopeGlobal | ScopeSession, Name: TiDBAllowFallbackToTiKV, Value: "", Validation: func(vars *SessionVars, normalizedValue string, originalValue string, scope ScopeFlag) (string, error) {
		if normalizedValue == "" {
			return "", nil
		}
		engines := strings.Split(normalizedValue, ",")
		var formatVal string
		storeTypes := make(map[kv.StoreType]struct{})
		for i, engine := range engines {
			engine = strings.TrimSpace(engine)
			switch {
			case strings.EqualFold(engine, kv.TiFlash.Name()):
				if _, ok := storeTypes[kv.TiFlash]; !ok {
					if i != 0 {
						formatVal += ","
					}
					formatVal += kv.TiFlash.Name()
					storeTypes[kv.TiFlash] = struct{}{}
				}
			default:
				return normalizedValue, ErrWrongValueForVar.GenWithStackByArgs(TiDBAllowFallbackToTiKV, normalizedValue)
			}
		}
		return formatVal, nil
	}, SetSession: func(s *SessionVars, val string) error {
		s.AllowFallbackToTiKV = make(map[kv.StoreType]struct{})
		for _, engine := range strings.Split(val, ",") {
			switch engine {
			case kv.TiFlash.Name():
				s.AllowFallbackToTiKV[kv.TiFlash] = struct{}{}
			}
		}
		return nil
	}},
	/* The following variable is defined as session scope but is actually server scope. */
	{Scope: ScopeSession, Name: TiDBGeneralLog, Value: BoolToOnOff(DefTiDBGeneralLog), Type: TypeBool, skipInit: true, SetSession: func(s *SessionVars, val string) error {
		ProcessGeneralLog.Store(TiDBOptOn(val))
		return nil
	}, GetSession: func(s *SessionVars) (string, error) {
		return BoolToOnOff(ProcessGeneralLog.Load()), nil
	}},
	{Scope: ScopeSession, Name: TiDBLogFileMaxDays, Value: strconv.Itoa(config.GetGlobalConfig().Log.File.MaxDays), Type: TypeInt, MinValue: 0, MaxValue: math.MaxInt32, skipInit: true, SetSession: func(s *SessionVars, val string) error {
		maxAge, err := strconv.ParseInt(val, 10, 32)
		if err != nil {
			return err
		}

		GlobalLogMaxDays.Store(int32(maxAge))

		cfg := config.GetGlobalConfig().Log.ToLogConfig()
		cfg.Config.File.MaxDays = int(maxAge)

		err = logutil.ReplaceLogger(cfg)
		if err != nil {
			return err
		}

		return nil
	}, GetSession: func(s *SessionVars) (string, error) {
		return strconv.FormatInt(int64(GlobalLogMaxDays.Load()), 10), nil
	}},
	{Scope: ScopeSession, Name: TiDBPProfSQLCPU, Value: strconv.Itoa(DefTiDBPProfSQLCPU), Type: TypeInt, skipInit: true, MinValue: 0, MaxValue: 1, SetSession: func(s *SessionVars, val string) error {
		EnablePProfSQLCPU.Store(uint32(tidbOptPositiveInt32(val, DefTiDBPProfSQLCPU)) > 0)
		return nil
	}, GetSession: func(s *SessionVars) (string, error) {
		val := "0"
		if EnablePProfSQLCPU.Load() {
			val = "1"
		}
		return val, nil
	}},
	{Scope: ScopeSession, Name: TiDBDDLSlowOprThreshold, Value: strconv.Itoa(DefTiDBDDLSlowOprThreshold), skipInit: true, SetSession: func(s *SessionVars, val string) error {
		atomic.StoreUint32(&DDLSlowOprThreshold, uint32(tidbOptPositiveInt32(val, DefTiDBDDLSlowOprThreshold)))
		return nil
	}, GetSession: func(s *SessionVars) (string, error) {
		return strconv.FormatUint(uint64(atomic.LoadUint32(&DDLSlowOprThreshold)), 10), nil
	}},
	{Scope: ScopeSession, Name: TiDBConfig, Value: "", ReadOnly: true, skipInit: true, GetSession: func(s *SessionVars) (string, error) {
		conf := config.GetGlobalConfig()
		j, err := json.MarshalIndent(conf, "", "\t")
		if err != nil {
			return "", err
		}
		return config.HideConfig(string(j)), nil
	}},
	{Scope: ScopeGlobal, Name: TiDBDDLReorgWorkerCount, Value: strconv.Itoa(DefTiDBDDLReorgWorkerCount), Type: TypeUnsigned, MinValue: 1, MaxValue: MaxConfigurableConcurrency, SetSession: func(s *SessionVars, val string) error {
		SetDDLReorgWorkerCounter(int32(tidbOptPositiveInt32(val, DefTiDBDDLReorgWorkerCount)))
		return nil
	}},
	{Scope: ScopeGlobal, Name: TiDBDDLReorgBatchSize, Value: strconv.Itoa(DefTiDBDDLReorgBatchSize), Type: TypeUnsigned, MinValue: int64(MinDDLReorgBatchSize), MaxValue: uint64(MaxDDLReorgBatchSize), SetSession: func(s *SessionVars, val string) error {
		SetDDLReorgBatchSize(int32(tidbOptPositiveInt32(val, DefTiDBDDLReorgBatchSize)))
		return nil
	}},
	{Scope: ScopeGlobal, Name: TiDBDDLErrorCountLimit, Value: strconv.Itoa(DefTiDBDDLErrorCountLimit), Type: TypeUnsigned, MinValue: 0, MaxValue: math.MaxInt64, SetSession: func(s *SessionVars, val string) error {
		SetDDLErrorCountLimit(tidbOptInt64(val, DefTiDBDDLErrorCountLimit))
		return nil
	}},
	{Scope: ScopeSession, Name: TiDBDDLReorgPriority, Value: "PRIORITY_LOW", skipInit: true, SetSession: func(s *SessionVars, val string) error {
		s.setDDLReorgPriority(val)
		return nil
	}},
	{Scope: ScopeGlobal, Name: TiDBMaxDeltaSchemaCount, Value: strconv.Itoa(DefTiDBMaxDeltaSchemaCount), Type: TypeUnsigned, MinValue: 100, MaxValue: 16384, SetSession: func(s *SessionVars, val string) error {
		// It's a global variable, but it also wants to be cached in server.
		SetMaxDeltaSchemaCount(tidbOptInt64(val, DefTiDBMaxDeltaSchemaCount))
		return nil
	}},
	{Scope: ScopeGlobal, Name: TiDBEnableChangeMultiSchema, Value: BoolToOnOff(DefTiDBChangeMultiSchema), Hidden: true, Type: TypeBool, SetSession: func(s *SessionVars, val string) error {
		s.EnableChangeMultiSchema = TiDBOptOn(val)
		return nil
	}, SetGlobal: func(s *SessionVars, val string) error {
		s.EnableChangeMultiSchema = TiDBOptOn(val)
		return nil
	}},
	{Scope: ScopeGlobal | ScopeSession, Name: TiDBEnableAutoIncrementInGenerated, Value: BoolToOnOff(DefTiDBEnableAutoIncrementInGenerated), Type: TypeBool, SetSession: func(s *SessionVars, val string) error {
		s.EnableAutoIncrementInGenerated = TiDBOptOn(val)
		return nil
	}},
	{Scope: ScopeGlobal, Name: TiDBEnablePointGetCache, Value: BoolToOnOff(DefTiDBPointGetCache), Hidden: true, Type: TypeBool, SetSession: func(s *SessionVars, val string) error {
		s.EnablePointGetCache = TiDBOptOn(val)
		return nil
	}},
	{Scope: ScopeGlobal, Name: TiDBEnableAlterPlacement, Value: BoolToOnOff(DefTiDBEnableAlterPlacement), Hidden: true, Type: TypeBool, SetSession: func(s *SessionVars, val string) error {
		s.EnableAlterPlacement = TiDBOptOn(val)
		return nil
	}},
	{Scope: ScopeSession, Name: TiDBForcePriority, skipInit: true, Value: mysql.Priority2Str[DefTiDBForcePriority], SetSession: func(s *SessionVars, val string) error {
		atomic.StoreInt32(&ForcePriority, int32(mysql.Str2Priority(val)))
		return nil
	}, GetSession: func(s *SessionVars) (string, error) {
		return mysql.Priority2Str[mysql.PriorityEnum(atomic.LoadInt32(&ForcePriority))], nil
	}},
	{Scope: ScopeGlobal | ScopeSession, Name: TiDBOptJoinReorderThreshold, Value: strconv.Itoa(DefTiDBOptJoinReorderThreshold), skipInit: true, Type: TypeUnsigned, MinValue: 0, MaxValue: 63, SetSession: func(s *SessionVars, val string) error {
		s.TiDBOptJoinReorderThreshold = tidbOptPositiveInt32(val, DefTiDBOptJoinReorderThreshold)
		return nil
	}},
	{Scope: ScopeSession, Name: TiDBSlowQueryFile, Value: "", skipInit: true, SetSession: func(s *SessionVars, val string) error {
		s.SlowQueryFile = val
		return nil
	}},
	{Scope: ScopeGlobal, Name: TiDBScatterRegion, Value: BoolToOnOff(DefTiDBScatterRegion), Type: TypeBool},
	{Scope: ScopeSession, Name: TiDBWaitSplitRegionFinish, Value: BoolToOnOff(DefTiDBWaitSplitRegionFinish), skipInit: true, Type: TypeBool, SetSession: func(s *SessionVars, val string) error {
		s.WaitSplitRegionFinish = TiDBOptOn(val)
		return nil
	}},
	{Scope: ScopeSession, Name: TiDBWaitSplitRegionTimeout, Value: strconv.Itoa(DefWaitSplitRegionTimeout), skipInit: true, Type: TypeUnsigned, MinValue: 1, MaxValue: math.MaxInt32, SetSession: func(s *SessionVars, val string) error {
		s.WaitSplitRegionTimeout = uint64(tidbOptPositiveInt32(val, DefWaitSplitRegionTimeout))
		return nil
	}},
	{Scope: ScopeSession, Name: TiDBLowResolutionTSO, Value: Off, Type: TypeBool, skipInit: true, SetSession: func(s *SessionVars, val string) error {
		s.LowResolutionTSO = TiDBOptOn(val)
		return nil
	}},
	{Scope: ScopeSession, Name: TiDBExpensiveQueryTimeThreshold, Value: strconv.Itoa(DefTiDBExpensiveQueryTimeThreshold), Type: TypeUnsigned, MinValue: int64(MinExpensiveQueryTimeThreshold), MaxValue: math.MaxInt32, SetSession: func(s *SessionVars, val string) error {
		atomic.StoreUint64(&ExpensiveQueryTimeThreshold, uint64(tidbOptPositiveInt32(val, DefTiDBExpensiveQueryTimeThreshold)))
		return nil
	}, GetSession: func(s *SessionVars) (string, error) {
		return fmt.Sprintf("%d", atomic.LoadUint64(&ExpensiveQueryTimeThreshold)), nil
	}},
	{Scope: ScopeSession, Name: TiDBMemoryUsageAlarmRatio, Value: strconv.FormatFloat(config.GetGlobalConfig().Performance.MemoryUsageAlarmRatio, 'f', -1, 64), Type: TypeFloat, MinValue: 0.0, MaxValue: 1.0, skipInit: true, SetSession: func(s *SessionVars, val string) error {
		MemoryUsageAlarmRatio.Store(tidbOptFloat64(val, 0.8))
		return nil
	}, GetSession: func(s *SessionVars) (string, error) {
		return fmt.Sprintf("%g", MemoryUsageAlarmRatio.Load()), nil
	}},
	{Scope: ScopeGlobal | ScopeSession, Name: TiDBEnableNoopFuncs, Value: DefTiDBEnableNoopFuncs, Type: TypeEnum, PossibleValues: []string{Off, On, Warn}, Validation: func(vars *SessionVars, normalizedValue string, originalValue string, scope ScopeFlag) (string, error) {

		// The behavior is very weird if someone can turn TiDBEnableNoopFuncs OFF, but keep any of the following on:
		// TxReadOnly, TransactionReadOnly, OfflineMode, SuperReadOnly, serverReadOnly, SQLAutoIsNull
		// To prevent this strange position, prevent setting to OFF when any of these sysVars are ON of the same scope.

		if normalizedValue == Off {
			for _, potentialIncompatibleSysVar := range []string{TxReadOnly, TransactionReadOnly, OfflineMode, SuperReadOnly, ReadOnly, SQLAutoIsNull} {
				val, _ := vars.GetSystemVar(potentialIncompatibleSysVar) // session scope
				if scope == ScopeGlobal {                                // global scope
					var err error
					val, err = vars.GlobalVarsAccessor.GetGlobalSysVar(potentialIncompatibleSysVar)
					if err != nil {
						return originalValue, errUnknownSystemVariable.GenWithStackByArgs(potentialIncompatibleSysVar)
					}
				}
				if TiDBOptOn(val) {
					return originalValue, errValueNotSupportedWhen.GenWithStackByArgs(TiDBEnableNoopFuncs, potentialIncompatibleSysVar)
				}
			}
		}
		return normalizedValue, nil
	}, SetSession: func(s *SessionVars, val string) error {
		s.NoopFuncsMode = TiDBOptOnOffWarn(val)
		return nil
	}},
	{Scope: ScopeGlobal | ScopeSession, Name: TiDBReplicaRead, Value: "leader", Type: TypeEnum, PossibleValues: []string{"leader", "follower", "leader-and-follower", "closest-replicas"}, SetSession: func(s *SessionVars, val string) error {
		if strings.EqualFold(val, "follower") {
			s.SetReplicaRead(kv.ReplicaReadFollower)
		} else if strings.EqualFold(val, "leader-and-follower") {
			s.SetReplicaRead(kv.ReplicaReadMixed)
		} else if strings.EqualFold(val, "leader") || len(val) == 0 {
			s.SetReplicaRead(kv.ReplicaReadLeader)
		} else if strings.EqualFold(val, "closest-replicas") {
			s.SetReplicaRead(kv.ReplicaReadClosest)
		}
		return nil
	}},
	{Scope: ScopeSession, Name: TiDBAllowRemoveAutoInc, Value: BoolToOnOff(DefTiDBAllowRemoveAutoInc), skipInit: true, Type: TypeBool, SetSession: func(s *SessionVars, val string) error {
		s.AllowRemoveAutoInc = TiDBOptOn(val)
		return nil
	}},
	{Scope: ScopeGlobal | ScopeSession, Name: TiDBEnableStmtSummary, Value: BoolToOnOff(config.GetGlobalConfig().StmtSummary.Enable), skipInit: true, Type: TypeBool, AllowEmpty: true, SetSession: func(s *SessionVars, val string) error {
		return stmtsummary.StmtSummaryByDigestMap.SetEnabled(val, true)
	}, SetGlobal: func(s *SessionVars, val string) error {
		return stmtsummary.StmtSummaryByDigestMap.SetEnabled(val, false)
	}},
	{Scope: ScopeGlobal | ScopeSession, Name: TiDBStmtSummaryInternalQuery, Value: BoolToOnOff(config.GetGlobalConfig().StmtSummary.EnableInternalQuery), skipInit: true, Type: TypeBool, AllowEmpty: true, SetSession: func(s *SessionVars, val string) error {
		return stmtsummary.StmtSummaryByDigestMap.SetEnabledInternalQuery(val, true)
	}, SetGlobal: func(s *SessionVars, val string) error {
		return stmtsummary.StmtSummaryByDigestMap.SetEnabledInternalQuery(val, false)
	}},
	{Scope: ScopeGlobal | ScopeSession, Name: TiDBStmtSummaryRefreshInterval, Value: strconv.Itoa(config.GetGlobalConfig().StmtSummary.RefreshInterval), skipInit: true, Type: TypeInt, MinValue: 1, MaxValue: math.MaxInt32, AllowEmpty: true, SetSession: func(s *SessionVars, val string) error {
		return stmtsummary.StmtSummaryByDigestMap.SetRefreshInterval(val, true)
	}, SetGlobal: func(s *SessionVars, val string) error {
		return stmtsummary.StmtSummaryByDigestMap.SetRefreshInterval(val, false)
	}},
	{Scope: ScopeGlobal | ScopeSession, Name: TiDBStmtSummaryHistorySize, Value: strconv.Itoa(config.GetGlobalConfig().StmtSummary.HistorySize), skipInit: true, Type: TypeInt, MinValue: 0, MaxValue: math.MaxUint8, AllowEmpty: true, SetSession: func(s *SessionVars, val string) error {
		return stmtsummary.StmtSummaryByDigestMap.SetHistorySize(val, true)
	}, SetGlobal: func(s *SessionVars, val string) error {
		return stmtsummary.StmtSummaryByDigestMap.SetHistorySize(val, false)
	}},
	{Scope: ScopeGlobal | ScopeSession, Name: TiDBStmtSummaryMaxStmtCount, Value: strconv.FormatUint(uint64(config.GetGlobalConfig().StmtSummary.MaxStmtCount), 10), skipInit: true, Type: TypeInt, MinValue: 1, MaxValue: math.MaxInt16, AllowEmpty: true, SetSession: func(s *SessionVars, val string) error {
		return stmtsummary.StmtSummaryByDigestMap.SetMaxStmtCount(val, true)
	}, SetGlobal: func(s *SessionVars, val string) error {
		return stmtsummary.StmtSummaryByDigestMap.SetMaxStmtCount(val, false)
	}},
	{Scope: ScopeGlobal | ScopeSession, Name: TiDBStmtSummaryMaxSQLLength, Value: strconv.FormatUint(uint64(config.GetGlobalConfig().StmtSummary.MaxSQLLength), 10), skipInit: true, Type: TypeInt, MinValue: 0, MaxValue: math.MaxInt32, AllowEmpty: true, SetSession: func(s *SessionVars, val string) error {
		return stmtsummary.StmtSummaryByDigestMap.SetMaxSQLLength(val, true)
	}, SetGlobal: func(s *SessionVars, val string) error {
		return stmtsummary.StmtSummaryByDigestMap.SetMaxSQLLength(val, false)
	}},
	{Scope: ScopeGlobal | ScopeSession, Name: TiDBCapturePlanBaseline, Value: Off, Type: TypeBool, AllowEmptyAll: true, skipInit: true, GetSession: func(s *SessionVars) (string, error) {
		return CapturePlanBaseline.GetVal(), nil
	}, SetSession: func(s *SessionVars, val string) error {
		CapturePlanBaseline.Set(val, true)
		return nil
	}, SetGlobal: func(s *SessionVars, val string) error {
		CapturePlanBaseline.Set(val, false)
		return nil
	}},
	{Scope: ScopeGlobal | ScopeSession, Name: TiDBUsePlanBaselines, Value: BoolToOnOff(DefTiDBUsePlanBaselines), Type: TypeBool, SetSession: func(s *SessionVars, val string) error {
		s.UsePlanBaselines = TiDBOptOn(val)
		return nil
	}},
	{Scope: ScopeGlobal | ScopeSession, Name: TiDBEvolvePlanBaselines, Value: BoolToOnOff(DefTiDBEvolvePlanBaselines), Type: TypeBool, Validation: func(vars *SessionVars, normalizedValue string, originalValue string, scope ScopeFlag) (string, error) {
		if normalizedValue == "ON" && !config.CheckTableBeforeDrop {
			return normalizedValue, errors.Errorf("Cannot enable baseline evolution feature, it is not generally available now")
		}
		return normalizedValue, nil
	}, SetSession: func(s *SessionVars, val string) error {
		s.EvolvePlanBaselines = TiDBOptOn(val)
		return nil
	}},
	{Scope: ScopeGlobal | ScopeSession, Name: TiDBEnableExtendedStats, Value: BoolToOnOff(false), Hidden: true, Type: TypeBool, SetSession: func(s *SessionVars, val string) error {
		s.EnableExtendedStats = TiDBOptOn(val)
		return nil
	}},
	{Scope: ScopeGlobal, Name: TiDBEvolvePlanTaskMaxTime, Value: strconv.Itoa(DefTiDBEvolvePlanTaskMaxTime), Type: TypeInt, MinValue: -1, MaxValue: math.MaxInt64},
	{Scope: ScopeGlobal, Name: TiDBEvolvePlanTaskStartTime, Value: DefTiDBEvolvePlanTaskStartTime, Type: TypeTime},
	{Scope: ScopeGlobal, Name: TiDBEvolvePlanTaskEndTime, Value: DefTiDBEvolvePlanTaskEndTime, Type: TypeTime},
	{Scope: ScopeSession, Name: TiDBIsolationReadEngines, Value: strings.Join(config.GetGlobalConfig().IsolationRead.Engines, ","), Validation: func(vars *SessionVars, normalizedValue string, originalValue string, scope ScopeFlag) (string, error) {
		engines := strings.Split(normalizedValue, ",")
		var formatVal string
		for i, engine := range engines {
			engine = strings.TrimSpace(engine)
			if i != 0 {
				formatVal += ","
			}
			switch {
			case strings.EqualFold(engine, kv.TiKV.Name()):
				formatVal += kv.TiKV.Name()
			case strings.EqualFold(engine, kv.TiFlash.Name()):
				formatVal += kv.TiFlash.Name()
			case strings.EqualFold(engine, kv.TiDB.Name()):
				formatVal += kv.TiDB.Name()
			default:
				return normalizedValue, ErrWrongValueForVar.GenWithStackByArgs(TiDBIsolationReadEngines, normalizedValue)
			}
		}
		return formatVal, nil
	}, SetSession: func(s *SessionVars, val string) error {
		s.IsolationReadEngines = make(map[kv.StoreType]struct{})
		for _, engine := range strings.Split(val, ",") {
			switch engine {
			case kv.TiKV.Name():
				s.IsolationReadEngines[kv.TiKV] = struct{}{}
			case kv.TiFlash.Name():
				s.IsolationReadEngines[kv.TiFlash] = struct{}{}
			case kv.TiDB.Name():
				s.IsolationReadEngines[kv.TiDB] = struct{}{}
			}
		}
		return nil
	}},
	{Scope: ScopeGlobal, Name: TiDBStoreLimit, Value: strconv.FormatInt(atomic.LoadInt64(&config.GetGlobalConfig().TiKVClient.StoreLimit), 10), Type: TypeInt, MinValue: 0, MaxValue: math.MaxInt64, GetGlobal: func(s *SessionVars) (string, error) {
		return strconv.FormatInt(tikvstore.StoreLimit.Load(), 10), nil
	}, SetGlobal: func(s *SessionVars, val string) error {
		tikvstore.StoreLimit.Store(tidbOptInt64(val, DefTiDBStoreLimit))
		return nil
	}},
	{Scope: ScopeSession, Name: TiDBMetricSchemaStep, Value: strconv.Itoa(DefTiDBMetricSchemaStep), Type: TypeUnsigned, skipInit: true, MinValue: 10, MaxValue: 60 * 60 * 60, SetSession: func(s *SessionVars, val string) error {
		s.MetricSchemaStep = tidbOptInt64(val, DefTiDBMetricSchemaStep)
		return nil
	}},
	{Scope: ScopeSession, Name: TiDBMetricSchemaRangeDuration, Value: strconv.Itoa(DefTiDBMetricSchemaRangeDuration), skipInit: true, Type: TypeUnsigned, MinValue: 10, MaxValue: 60 * 60 * 60, SetSession: func(s *SessionVars, val string) error {
		s.MetricSchemaRangeDuration = tidbOptInt64(val, DefTiDBMetricSchemaRangeDuration)
		return nil
	}},
	{Scope: ScopeSession, Name: TiDBSlowLogThreshold, Value: strconv.Itoa(logutil.DefaultSlowThreshold), skipInit: true, Type: TypeInt, MinValue: -1, MaxValue: math.MaxInt64, SetSession: func(s *SessionVars, val string) error {
		atomic.StoreUint64(&config.GetGlobalConfig().Log.SlowThreshold, uint64(tidbOptInt64(val, logutil.DefaultSlowThreshold)))
		return nil
	}, GetSession: func(s *SessionVars) (string, error) {
		return strconv.FormatUint(atomic.LoadUint64(&config.GetGlobalConfig().Log.SlowThreshold), 10), nil
	}},
	{Scope: ScopeSession, Name: TiDBRecordPlanInSlowLog, Value: int32ToBoolStr(logutil.DefaultRecordPlanInSlowLog), skipInit: true, Type: TypeBool, SetSession: func(s *SessionVars, val string) error {
		atomic.StoreUint32(&config.GetGlobalConfig().Log.RecordPlanInSlowLog, uint32(tidbOptInt64(val, logutil.DefaultRecordPlanInSlowLog)))
		return nil
	}, GetSession: func(s *SessionVars) (string, error) {
		enabled := atomic.LoadUint32(&config.GetGlobalConfig().Log.RecordPlanInSlowLog) == 1
		return BoolToOnOff(enabled), nil
	}},
	{Scope: ScopeSession, Name: TiDBEnableSlowLog, Value: BoolToOnOff(logutil.DefaultTiDBEnableSlowLog), Type: TypeBool, skipInit: true, SetSession: func(s *SessionVars, val string) error {
		config.GetGlobalConfig().Log.EnableSlowLog.Store(TiDBOptOn(val))
		return nil
	}, GetSession: func(s *SessionVars) (string, error) {
		return BoolToOnOff(config.GetGlobalConfig().Log.EnableSlowLog.Load()), nil
	}},
	{Scope: ScopeSession, Name: TiDBQueryLogMaxLen, Value: strconv.Itoa(logutil.DefaultQueryLogMaxLen), Type: TypeInt, MinValue: -1, MaxValue: math.MaxInt64, skipInit: true, SetSession: func(s *SessionVars, val string) error {
		atomic.StoreUint64(&config.GetGlobalConfig().Log.QueryLogMaxLen, uint64(tidbOptInt64(val, logutil.DefaultQueryLogMaxLen)))
		return nil
	}, GetSession: func(s *SessionVars) (string, error) {
		return strconv.FormatUint(atomic.LoadUint64(&config.GetGlobalConfig().Log.QueryLogMaxLen), 10), nil
	}},
	{Scope: ScopeGlobal | ScopeSession, Name: CTEMaxRecursionDepth, Value: strconv.Itoa(DefCTEMaxRecursionDepth), Type: TypeInt, MinValue: 0, MaxValue: 4294967295, SetSession: func(s *SessionVars, val string) error {
		s.CTEMaxRecursionDepth = tidbOptInt(val, DefCTEMaxRecursionDepth)
		return nil
	}},
	{Scope: ScopeSession, Name: TiDBCheckMb4ValueInUTF8, Value: BoolToOnOff(config.GetGlobalConfig().CheckMb4ValueInUTF8), skipInit: true, Type: TypeBool, SetSession: func(s *SessionVars, val string) error {
		config.GetGlobalConfig().CheckMb4ValueInUTF8 = TiDBOptOn(val)
		return nil
	}, GetSession: func(s *SessionVars) (string, error) {
		return BoolToOnOff(config.GetGlobalConfig().CheckMb4ValueInUTF8), nil
	}},
	{Scope: ScopeSession, Name: TiDBFoundInPlanCache, Value: BoolToOnOff(DefTiDBFoundInPlanCache), Type: TypeBool, ReadOnly: true, skipInit: true, SetSession: func(s *SessionVars, val string) error {
		s.FoundInPlanCache = TiDBOptOn(val)
		return nil
	}, GetSession: func(s *SessionVars) (string, error) {
		return BoolToOnOff(s.PrevFoundInPlanCache), nil
	}},
	{Scope: ScopeSession, Name: TiDBFoundInBinding, Value: BoolToOnOff(DefTiDBFoundInBinding), Type: TypeBool, ReadOnly: true, skipInit: true, SetSession: func(s *SessionVars, val string) error {
		s.FoundInBinding = TiDBOptOn(val)
		return nil
	}, GetSession: func(s *SessionVars) (string, error) {
		return BoolToOnOff(s.PrevFoundInBinding), nil
	}},
	{Scope: ScopeSession, Name: TiDBEnableCollectExecutionInfo, Value: BoolToOnOff(DefTiDBEnableCollectExecutionInfo), skipInit: true, Type: TypeBool, SetSession: func(s *SessionVars, val string) error {
		oldConfig := config.GetGlobalConfig()
		newValue := TiDBOptOn(val)
		if oldConfig.EnableCollectExecutionInfo != newValue {
			newConfig := *oldConfig
			newConfig.EnableCollectExecutionInfo = newValue
			config.StoreGlobalConfig(&newConfig)
		}
		return nil
	}, GetSession: func(s *SessionVars) (string, error) {
		return BoolToOnOff(config.GetGlobalConfig().EnableCollectExecutionInfo), nil
	}},
	{Scope: ScopeGlobal | ScopeSession, Name: TiDBAllowAutoRandExplicitInsert, Value: BoolToOnOff(DefTiDBAllowAutoRandExplicitInsert), Type: TypeBool, SetSession: func(s *SessionVars, val string) error {
		s.AllowAutoRandExplicitInsert = TiDBOptOn(val)
		return nil
	}},
	{Scope: ScopeGlobal | ScopeSession, Name: TiDBEnableClusteredIndex, Value: IntOnly, Type: TypeEnum, PossibleValues: []string{Off, On, IntOnly}, Validation: func(vars *SessionVars, normalizedValue string, originalValue string, scope ScopeFlag) (string, error) {
		if normalizedValue == IntOnly {
			vars.StmtCtx.AppendWarning(errWarnDeprecatedSyntax.FastGenByArgs(normalizedValue, fmt.Sprintf("'%s' or '%s'", On, Off)))
		}
		return normalizedValue, nil
	}, SetSession: func(s *SessionVars, val string) error {
		s.EnableClusteredIndex = TiDBOptEnableClustered(val)
		return nil
	}},
	{Scope: ScopeGlobal | ScopeSession, Name: TiDBPartitionPruneMode, Value: DefTiDBPartitionPruneMode, Hidden: true, Type: TypeStr, Validation: func(vars *SessionVars, normalizedValue string, originalValue string, scope ScopeFlag) (string, error) {
		mode := PartitionPruneMode(normalizedValue).Update()
		if !mode.Valid() {
			return normalizedValue, ErrWrongTypeForVar.GenWithStackByArgs(TiDBPartitionPruneMode)
		}
		return string(mode), nil
	}, SetSession: func(s *SessionVars, val string) error {
		s.PartitionPruneMode.Store(strings.ToLower(strings.TrimSpace(val)))
		return nil
	}},
	{Scope: ScopeGlobal | ScopeSession, Name: TiDBRedactLog, Value: BoolToOnOff(DefTiDBRedactLog), Type: TypeBool, SetSession: func(s *SessionVars, val string) error {
		s.EnableRedactLog = TiDBOptOn(val)
		errors.RedactLogEnabled.Store(s.EnableRedactLog)
		return nil
	}},
	{Scope: ScopeGlobal, Name: TiDBRestrictedReadOnly, Value: BoolToOnOff(DefTiDBRestrictedReadOnly), Type: TypeBool},
	{Scope: ScopeGlobal | ScopeSession, Name: TiDBShardAllocateStep, Value: strconv.Itoa(DefTiDBShardAllocateStep), Type: TypeInt, MinValue: 1, MaxValue: uint64(math.MaxInt64), SetSession: func(s *SessionVars, val string) error {
		s.ShardAllocateStep = tidbOptInt64(val, DefTiDBShardAllocateStep)
		return nil
	}},
	{Scope: ScopeGlobal, Name: TiDBEnableTelemetry, Value: BoolToOnOff(DefTiDBEnableTelemetry), Type: TypeBool},
	{Scope: ScopeGlobal | ScopeSession, Name: TiDBEnableAmendPessimisticTxn, Value: BoolToOnOff(DefTiDBEnableAmendPessimisticTxn), Type: TypeBool, SetSession: func(s *SessionVars, val string) error {
		s.EnableAmendPessimisticTxn = TiDBOptOn(val)
		return nil
	}},
	{Scope: ScopeGlobal | ScopeSession, Name: TiDBEnableAsyncCommit, Value: BoolToOnOff(DefTiDBEnableAsyncCommit), Type: TypeBool, SetSession: func(s *SessionVars, val string) error {
		s.EnableAsyncCommit = TiDBOptOn(val)
		return nil
	}},
	{Scope: ScopeGlobal | ScopeSession, Name: TiDBEnable1PC, Value: BoolToOnOff(DefTiDBEnable1PC), Type: TypeBool, SetSession: func(s *SessionVars, val string) error {
		s.Enable1PC = TiDBOptOn(val)
		return nil
	}},
	{Scope: ScopeGlobal | ScopeSession, Name: TiDBGuaranteeLinearizability, Value: BoolToOnOff(DefTiDBGuaranteeLinearizability), Type: TypeBool, SetSession: func(s *SessionVars, val string) error {
		s.GuaranteeLinearizability = TiDBOptOn(val)
		return nil
	}},
	{Scope: ScopeGlobal | ScopeSession, Name: TiDBAnalyzeVersion, Value: strconv.Itoa(DefTiDBAnalyzeVersion), Type: TypeInt, MinValue: 1, MaxValue: 2, Validation: func(vars *SessionVars, normalizedValue string, originalValue string, scope ScopeFlag) (string, error) {
		if normalizedValue == "2" && FeedbackProbability != nil && FeedbackProbability.Load() > 0 {
			var original string
			var err error
			if scope == ScopeGlobal {
				original, err = vars.GlobalVarsAccessor.GetGlobalSysVar(TiDBAnalyzeVersion)
				if err != nil {
					return normalizedValue, nil
				}
			} else {
				original = strconv.Itoa(vars.AnalyzeVersion)
			}
			vars.StmtCtx.AppendError(errors.New("variable tidb_analyze_version not updated because analyze version 2 is incompatible with query feedback. Please consider setting feedback-probability to 0.0 in config file to disable query feedback"))
			return original, nil
		}
		return normalizedValue, nil
	}, SetSession: func(s *SessionVars, val string) error {
		s.AnalyzeVersion = tidbOptPositiveInt32(val, DefTiDBAnalyzeVersion)
		return nil
	}},
	{Scope: ScopeGlobal | ScopeSession, Name: TiDBEnableIndexMergeJoin, Value: BoolToOnOff(DefTiDBEnableIndexMergeJoin), Hidden: true, Type: TypeBool, SetSession: func(s *SessionVars, val string) error {
		s.EnableIndexMergeJoin = TiDBOptOn(val)
		return nil
	}},
	{Scope: ScopeGlobal | ScopeSession, Name: TiDBTrackAggregateMemoryUsage, Value: BoolToOnOff(DefTiDBTrackAggregateMemoryUsage), Type: TypeBool, SetSession: func(s *SessionVars, val string) error {
		s.TrackAggregateMemoryUsage = TiDBOptOn(val)
		return nil
	}},
	{Scope: ScopeGlobal | ScopeSession, Name: TiDBMultiStatementMode, Value: Off, Type: TypeEnum, PossibleValues: []string{Off, On, Warn}, SetSession: func(s *SessionVars, val string) error {
		s.MultiStatementMode = TiDBOptOnOffWarn(val)
		return nil
	}},
	{Scope: ScopeGlobal | ScopeSession, Name: TiDBEnableExchangePartition, Value: BoolToOnOff(DefTiDBEnableExchangePartition), Type: TypeBool, SetSession: func(s *SessionVars, val string) error {
		s.TiDBEnableExchangePartition = TiDBOptOn(val)
		return nil
	}},
	{Scope: ScopeNone, Name: TiDBEnableEnhancedSecurity, Value: Off, Type: TypeBool},
	{Scope: ScopeSession, Name: PluginLoad, Value: "", GetSession: func(s *SessionVars) (string, error) {
		return config.GetGlobalConfig().Plugin.Load, nil
	}},
	{Scope: ScopeSession, Name: PluginDir, Value: "/data/deploy/plugin", GetSession: func(s *SessionVars) (string, error) {
		return config.GetGlobalConfig().Plugin.Dir, nil
	}},
	{Scope: ScopeGlobal, Name: TiDBEnableHistoricalStats, Value: Off, Type: TypeBool, GetGlobal: func(s *SessionVars) (string, error) {
		return getTiDBTableValue(s, "tidb_enable_historical_stats", Off)
	}, SetGlobal: func(s *SessionVars, val string) error {
		return setTiDBTableValue(s, "tidb_enable_historical_stats", val, "Current historical statistics enable status")
	}},
	/* tikv gc metrics */
	{Scope: ScopeGlobal, Name: TiDBGCEnable, Value: On, Type: TypeBool, GetGlobal: func(s *SessionVars) (string, error) {
		return getTiDBTableValue(s, "tikv_gc_enable", On)
	}, SetGlobal: func(s *SessionVars, val string) error {
		return setTiDBTableValue(s, "tikv_gc_enable", val, "Current GC enable status")
	}},
	{Scope: ScopeGlobal, Name: TiDBGCRunInterval, Value: "10m0s", Type: TypeDuration, MinValue: int64(time.Minute * 10), MaxValue: uint64(time.Hour * 24 * 365), GetGlobal: func(s *SessionVars) (string, error) {
		return getTiDBTableValue(s, "tikv_gc_run_interval", "10m0s")
	}, SetGlobal: func(s *SessionVars, val string) error {
		return setTiDBTableValue(s, "tikv_gc_run_interval", val, "GC run interval, at least 10m, in Go format.")
	}},
	{Scope: ScopeGlobal, Name: TiDBGCLifetime, Value: "10m0s", Type: TypeDuration, MinValue: int64(time.Minute * 10), MaxValue: uint64(time.Hour * 24 * 365), GetGlobal: func(s *SessionVars) (string, error) {
		return getTiDBTableValue(s, "tikv_gc_life_time", "10m0s")
	}, SetGlobal: func(s *SessionVars, val string) error {
		return setTiDBTableValue(s, "tikv_gc_life_time", val, "All versions within life time will not be collected by GC, at least 10m, in Go format.")
	}},
	{Scope: ScopeGlobal, Name: TiDBGCConcurrency, Value: "-1", Type: TypeInt, MinValue: 1, MaxValue: MaxConfigurableConcurrency, AllowAutoValue: true, GetGlobal: func(s *SessionVars) (string, error) {
		autoConcurrencyVal, err := getTiDBTableValue(s, "tikv_gc_auto_concurrency", On)
		if err == nil && autoConcurrencyVal == On {
			return "-1", nil // convention for "AUTO"
		}
		return getTiDBTableValue(s, "tikv_gc_concurrency", "-1")
	}, SetGlobal: func(s *SessionVars, val string) error {
		autoConcurrency := Off
		if val == "-1" {
			autoConcurrency = On
		}
		// Update both autoconcurrency and concurrency.
		if err := setTiDBTableValue(s, "tikv_gc_auto_concurrency", autoConcurrency, "Let TiDB pick the concurrency automatically. If set false, tikv_gc_concurrency will be used"); err != nil {
			return err
		}
		return setTiDBTableValue(s, "tikv_gc_concurrency", val, "How many goroutines used to do GC parallel, [1, 256], default 2")
	}},
	{Scope: ScopeGlobal, Name: TiDBGCScanLockMode, Value: "LEGACY", Type: TypeEnum, PossibleValues: []string{"PHYSICAL", "LEGACY"}, GetGlobal: func(s *SessionVars) (string, error) {
		return getTiDBTableValue(s, "tikv_gc_scan_lock_mode", "LEGACY")
	}, SetGlobal: func(s *SessionVars, val string) error {
		return setTiDBTableValue(s, "tikv_gc_scan_lock_mode", val, "Mode of scanning locks, \"physical\" or \"legacy\"")
	}},
	// It's different from tmp_table_size or max_heap_table_size. See https://github.com/pingcap/tidb/issues/28691.
	{Scope: ScopeGlobal | ScopeSession, Name: TiDBTmpTableMaxSize, Value: strconv.Itoa(DefTiDBTmpTableMaxSize), Type: TypeUnsigned, MinValue: 1 << 20, MaxValue: 1 << 37, SetSession: func(s *SessionVars, val string) error {
		s.TMPTableSize = tidbOptInt64(val, DefTiDBTmpTableMaxSize)
		return nil
	}},
	// variable for top SQL feature.
	{Scope: ScopeGlobal, Name: TiDBEnableTopSQL, Value: BoolToOnOff(topsqlstate.DefTiDBTopSQLEnable), Type: TypeBool, Hidden: true, AllowEmpty: true, GetGlobal: func(s *SessionVars) (string, error) {
		return BoolToOnOff(topsqlstate.GlobalState.Enable.Load()), nil
	}, SetGlobal: func(vars *SessionVars, s string) error {
		topsqlstate.GlobalState.Enable.Store(TiDBOptOn(s))
		return nil
	}, GlobalConfigName: GlobalConfigEnableTopSQL},
	{Scope: ScopeGlobal, Name: TiDBTopSQLPrecisionSeconds, Value: strconv.Itoa(topsqlstate.DefTiDBTopSQLPrecisionSeconds), Type: TypeInt, Hidden: true, MinValue: 1, MaxValue: math.MaxInt64, GetGlobal: func(s *SessionVars) (string, error) {
		return strconv.FormatInt(topsqlstate.GlobalState.PrecisionSeconds.Load(), 10), nil
	}, SetGlobal: func(vars *SessionVars, s string) error {
		val, err := strconv.ParseInt(s, 10, 64)
		if err != nil {
			return err
		}
		topsqlstate.GlobalState.PrecisionSeconds.Store(val)
		return nil
	}},
	{Scope: ScopeGlobal, Name: TiDBTopSQLMaxStatementCount, Value: strconv.Itoa(topsqlstate.DefTiDBTopSQLMaxStatementCount), Type: TypeInt, Hidden: true, MinValue: 0, MaxValue: 5000, GetGlobal: func(s *SessionVars) (string, error) {
		return strconv.FormatInt(topsqlstate.GlobalState.MaxStatementCount.Load(), 10), nil
	}, SetGlobal: func(vars *SessionVars, s string) error {
		val, err := strconv.ParseInt(s, 10, 64)
		if err != nil {
			return err
		}
		topsqlstate.GlobalState.MaxStatementCount.Store(val)
		return nil
	}},
	{Scope: ScopeGlobal, Name: TiDBTopSQLMaxCollect, Value: strconv.Itoa(topsqlstate.DefTiDBTopSQLMaxCollect), Type: TypeInt, Hidden: true, MinValue: 1, MaxValue: 10000, GetGlobal: func(s *SessionVars) (string, error) {
		return strconv.FormatInt(topsqlstate.GlobalState.MaxCollect.Load(), 10), nil
	}, SetGlobal: func(vars *SessionVars, s string) error {
		val, err := strconv.ParseInt(s, 10, 64)
		if err != nil {
			return err
		}
		topsqlstate.GlobalState.MaxCollect.Store(val)
		return nil
	}},
	{Scope: ScopeGlobal, Name: TiDBTopSQLReportIntervalSeconds, Value: strconv.Itoa(topsqlstate.DefTiDBTopSQLReportIntervalSeconds), Type: TypeInt, Hidden: true, MinValue: 1, MaxValue: 1 * 60 * 60, GetGlobal: func(s *SessionVars) (string, error) {
		return strconv.FormatInt(topsqlstate.GlobalState.ReportIntervalSeconds.Load(), 10), nil
	}, SetGlobal: func(vars *SessionVars, s string) error {
		val, err := strconv.ParseInt(s, 10, 64)
		if err != nil {
			return err
		}
		topsqlstate.GlobalState.ReportIntervalSeconds.Store(val)
		return nil
	}},
	{Scope: ScopeGlobal, Name: SkipNameResolve, Value: Off, Type: TypeBool},
	{Scope: ScopeGlobal, Name: DefaultAuthPlugin, Value: mysql.AuthNativePassword, Type: TypeEnum, PossibleValues: []string{mysql.AuthNativePassword, mysql.AuthCachingSha2Password}},
	{Scope: ScopeGlobal | ScopeSession, Name: TiDBEnableOrderedResultMode, Value: BoolToOnOff(DefTiDBEnableOrderedResultMode), Type: TypeBool, SetSession: func(s *SessionVars, val string) error {
		s.EnableStableResultMode = TiDBOptOn(val)
		return nil
	}},
	{Scope: ScopeGlobal | ScopeSession, Name: TiDBEnablePseudoForOutdatedStats, Value: BoolToOnOff(DefTiDBEnablePseudoForOutdatedStats), Type: TypeBool, SetSession: func(s *SessionVars, val string) error {
		s.EnablePseudoForOutdatedStats = TiDBOptOn(val)
		return nil
	}},
	{Scope: ScopeGlobal | ScopeSession, Name: TiDBRegardNULLAsPoint, Value: BoolToOnOff(DefTiDBRegardNULLAsPoint), Type: TypeBool, SetSession: func(s *SessionVars, val string) error {
		s.RegardNULLAsPoint = TiDBOptOn(val)
		return nil
	}},

	{Scope: ScopeNone, Name: "version_compile_os", Value: runtime.GOOS},
	{Scope: ScopeNone, Name: "version_compile_machine", Value: runtime.GOARCH},
	{Scope: ScopeNone, Name: TiDBAllowFunctionForExpressionIndex, ReadOnly: true, Value: collectAllowFuncName4ExpressionIndex()},
	{Scope: ScopeSession, Name: RandSeed1, Type: TypeInt, Value: "0", skipInit: true, MaxValue: math.MaxInt32, SetSession: func(s *SessionVars, val string) error {
		s.Rng.SetSeed1(uint32(tidbOptPositiveInt32(val, 0)))
		return nil
	}, GetSession: func(s *SessionVars) (string, error) {
		return "0", nil
	}},
	{Scope: ScopeSession, Name: RandSeed2, Type: TypeInt, Value: "0", skipInit: true, MaxValue: math.MaxInt32, SetSession: func(s *SessionVars, val string) error {
		s.Rng.SetSeed2(uint32(tidbOptPositiveInt32(val, 0)))
		return nil
	}, GetSession: func(s *SessionVars) (string, error) {
		return "0", nil
	}},
	{Scope: ScopeGlobal | ScopeSession, Name: TiDBEnablePaging, Value: Off, Type: TypeBool, Hidden: true, skipInit: true, SetSession: func(s *SessionVars, val string) error {
		s.EnablePaging = TiDBOptOn(val)
		return nil
	}},
	{Scope: ScopeGlobal, Name: TiDBPersistAnalyzeOptions, Value: BoolToOnOff(DefTiDBPersistAnalyzeOptions), skipInit: true, Type: TypeBool,
		GetGlobal: func(s *SessionVars) (string, error) {
			return BoolToOnOff(PersistAnalyzeOptions.Load()), nil
		},
		SetGlobal: func(s *SessionVars, val string) error {
			PersistAnalyzeOptions.Store(TiDBOptOn(val))
			return nil
		},
	},
	{Scope: ScopeGlobal, Name: TiDBEnableColumnTracking, Value: BoolToOnOff(DefTiDBEnableColumnTracking), skipInit: true, Type: TypeBool, GetGlobal: func(s *SessionVars) (string, error) {
		return BoolToOnOff(EnableColumnTracking.Load()), nil
	}, SetGlobal: func(s *SessionVars, val string) error {
		v := TiDBOptOn(val)
		if !v {
			// Set the location to UTC to avoid time zone interference.
			disableTime := time.Now().UTC().Format(types.UTCTimeFormat)
			if err := setTiDBTableValue(s, TiDBDisableColumnTrackingTime, disableTime, "Record the last time tidb_enable_column_tracking is set off"); err != nil {
				return err
			}
		}
		EnableColumnTracking.Store(v)
		return nil
	}},
<<<<<<< HEAD
	{Scope: ScopeGlobal | ScopeSession, Name: TiDBStatsLoadSyncWait, Value: strconv.Itoa(DefTiDBStatsLoadSyncWait), skipInit: true, Type: TypeInt, MinValue: 0, MaxValue: math.MaxInt32,
		SetSession: func(s *SessionVars, val string) error {
			s.StatsLoadSyncWait = tidbOptInt64(val, DefTiDBStatsLoadSyncWait)
			return nil
		},
		GetGlobal: func(s *SessionVars) (string, error) {
			return strconv.FormatInt(StatsLoadSyncWait.Load(), 10), nil
		},
		SetGlobal: func(s *SessionVars, val string) error {
			StatsLoadSyncWait.Store(tidbOptInt64(val, DefTiDBStatsLoadSyncWait))
			return nil
		},
	},
	{Scope: ScopeGlobal, Name: TiDBStatsLoadPseudoTimeout, Value: BoolToOnOff(DefTiDBStatsLoadPseudoTimeout), skipInit: true, Type: TypeBool,
		GetGlobal: func(s *SessionVars) (string, error) {
			return strconv.FormatBool(StatsLoadPseudoTimeout.Load()), nil
		},
		SetGlobal: func(s *SessionVars, val string) error {
			StatsLoadPseudoTimeout.Store(TiDBOptOn(val))
=======
	{Scope: ScopeSession, Name: TiDBReadConsistency, Value: string(ReadConsistencyStrict), Type: TypeStr, Hidden: true,
		Validation: func(_ *SessionVars, normalized string, _ string, _ ScopeFlag) (string, error) {
			return normalized, validateReadConsistencyLevel(normalized)
		},
		SetSession: func(s *SessionVars, val string) error {
			s.ReadConsistency = ReadConsistencyLevel(val)
>>>>>>> eeedd81f
			return nil
		},
	},
}

// FeedbackProbability points to the FeedbackProbability in statistics package.
// It's initialized in init() in feedback.go to solve import cycle.
var FeedbackProbability *atomic2.Float64

// SetNamesVariables is the system variable names related to set names statements.
var SetNamesVariables = []string{
	CharacterSetClient,
	CharacterSetConnection,
	CharacterSetResults,
}

// SetCharsetVariables is the system variable names related to set charset statements.
var SetCharsetVariables = []string{
	CharacterSetClient,
	CharacterSetResults,
}

const (
	// CharacterSetConnection is the name for character_set_connection system variable.
	CharacterSetConnection = "character_set_connection"
	// CollationConnection is the name for collation_connection system variable.
	CollationConnection = "collation_connection"
	// CharsetDatabase is the name for character_set_database system variable.
	CharsetDatabase = "character_set_database"
	// CollationDatabase is the name for collation_database system variable.
	CollationDatabase = "collation_database"
	// CharacterSetFilesystem is the name for character_set_filesystem system variable.
	CharacterSetFilesystem = "character_set_filesystem"
	// CharacterSetClient is the name for character_set_client system variable.
	CharacterSetClient = "character_set_client"
	// CharacterSetSystem is the name for character_set_system system variable.
	CharacterSetSystem = "character_set_system"
	// GeneralLog is the name for 'general_log' system variable.
	GeneralLog = "general_log"
	// AvoidTemporalUpgrade is the name for 'avoid_temporal_upgrade' system variable.
	AvoidTemporalUpgrade = "avoid_temporal_upgrade"
	// MaxPreparedStmtCount is the name for 'max_prepared_stmt_count' system variable.
	MaxPreparedStmtCount = "max_prepared_stmt_count"
	// BigTables is the name for 'big_tables' system variable.
	BigTables = "big_tables"
	// CheckProxyUsers is the name for 'check_proxy_users' system variable.
	CheckProxyUsers = "check_proxy_users"
	// CoreFile is the name for 'core_file' system variable.
	CoreFile = "core_file"
	// DefaultWeekFormat is the name for 'default_week_format' system variable.
	DefaultWeekFormat = "default_week_format"
	// GroupConcatMaxLen is the name for 'group_concat_max_len' system variable.
	GroupConcatMaxLen = "group_concat_max_len"
	// DelayKeyWrite is the name for 'delay_key_write' system variable.
	DelayKeyWrite = "delay_key_write"
	// EndMarkersInJSON is the name for 'end_markers_in_json' system variable.
	EndMarkersInJSON = "end_markers_in_json"
	// Hostname is the name for 'hostname' system variable.
	Hostname = "hostname"
	// InnodbCommitConcurrency is the name for 'innodb_commit_concurrency' system variable.
	InnodbCommitConcurrency = "innodb_commit_concurrency"
	// InnodbFastShutdown is the name for 'innodb_fast_shutdown' system variable.
	InnodbFastShutdown = "innodb_fast_shutdown"
	// InnodbLockWaitTimeout is the name for 'innodb_lock_wait_timeout' system variable.
	InnodbLockWaitTimeout = "innodb_lock_wait_timeout"
	// SQLLogBin is the name for 'sql_log_bin' system variable.
	SQLLogBin = "sql_log_bin"
	// LogBin is the name for 'log_bin' system variable.
	LogBin = "log_bin"
	// MaxSortLength is the name for 'max_sort_length' system variable.
	MaxSortLength = "max_sort_length"
	// MaxSpRecursionDepth is the name for 'max_sp_recursion_depth' system variable.
	MaxSpRecursionDepth = "max_sp_recursion_depth"
	// MaxUserConnections is the name for 'max_user_connections' system variable.
	MaxUserConnections = "max_user_connections"
	// OfflineMode is the name for 'offline_mode' system variable.
	OfflineMode = "offline_mode"
	// InteractiveTimeout is the name for 'interactive_timeout' system variable.
	InteractiveTimeout = "interactive_timeout"
	// FlushTime is the name for 'flush_time' system variable.
	FlushTime = "flush_time"
	// PseudoSlaveMode is the name for 'pseudo_slave_mode' system variable.
	PseudoSlaveMode = "pseudo_slave_mode"
	// LowPriorityUpdates is the name for 'low_priority_updates' system variable.
	LowPriorityUpdates = "low_priority_updates"
	// LowerCaseTableNames is the name for 'lower_case_table_names' system variable.
	LowerCaseTableNames = "lower_case_table_names"
	// SessionTrackGtids is the name for 'session_track_gtids' system variable.
	SessionTrackGtids = "session_track_gtids"
	// OldPasswords is the name for 'old_passwords' system variable.
	OldPasswords = "old_passwords"
	// MaxConnections is the name for 'max_connections' system variable.
	MaxConnections = "max_connections"
	// SkipNameResolve is the name for 'skip_name_resolve' system variable.
	SkipNameResolve = "skip_name_resolve"
	// ForeignKeyChecks is the name for 'foreign_key_checks' system variable.
	ForeignKeyChecks = "foreign_key_checks"
	// PlacementChecks is the name for 'placement_checks' system variable.
	PlacementChecks = "placement_checks"
	// SQLSafeUpdates is the name for 'sql_safe_updates' system variable.
	SQLSafeUpdates = "sql_safe_updates"
	// WarningCount is the name for 'warning_count' system variable.
	WarningCount = "warning_count"
	// ErrorCount is the name for 'error_count' system variable.
	ErrorCount = "error_count"
	// SQLSelectLimit is the name for 'sql_select_limit' system variable.
	SQLSelectLimit = "sql_select_limit"
	// MaxConnectErrors is the name for 'max_connect_errors' system variable.
	MaxConnectErrors = "max_connect_errors"
	// TableDefinitionCache is the name for 'table_definition_cache' system variable.
	TableDefinitionCache = "table_definition_cache"
	// Timestamp is the name for 'timestamp' system variable.
	Timestamp = "timestamp"
	// ConnectTimeout is the name for 'connect_timeout' system variable.
	ConnectTimeout = "connect_timeout"
	// SyncBinlog is the name for 'sync_binlog' system variable.
	SyncBinlog = "sync_binlog"
	// BlockEncryptionMode is the name for 'block_encryption_mode' system variable.
	BlockEncryptionMode = "block_encryption_mode"
	// WaitTimeout is the name for 'wait_timeout' system variable.
	WaitTimeout = "wait_timeout"
	// ValidatePasswordNumberCount is the name of 'validate_password_number_count' system variable.
	ValidatePasswordNumberCount = "validate_password_number_count"
	// ValidatePasswordLength is the name of 'validate_password_length' system variable.
	ValidatePasswordLength = "validate_password_length"
	// Version is the name of 'version' system variable.
	Version = "version"
	// VersionComment is the name of 'version_comment' system variable.
	VersionComment = "version_comment"
	// PluginDir is the name of 'plugin_dir' system variable.
	PluginDir = "plugin_dir"
	// PluginLoad is the name of 'plugin_load' system variable.
	PluginLoad = "plugin_load"
	// Port is the name for 'port' system variable.
	Port = "port"
	// DataDir is the name for 'datadir' system variable.
	DataDir = "datadir"
	// Profiling is the name for 'Profiling' system variable.
	Profiling = "profiling"
	// Socket is the name for 'socket' system variable.
	Socket = "socket"
	// BinlogOrderCommits is the name for 'binlog_order_commits' system variable.
	BinlogOrderCommits = "binlog_order_commits"
	// MasterVerifyChecksum is the name for 'master_verify_checksum' system variable.
	MasterVerifyChecksum = "master_verify_checksum"
	// ValidatePasswordCheckUserName is the name for 'validate_password_check_user_name' system variable.
	ValidatePasswordCheckUserName = "validate_password_check_user_name"
	// SuperReadOnly is the name for 'super_read_only' system variable.
	SuperReadOnly = "super_read_only"
	// SQLNotes is the name for 'sql_notes' system variable.
	SQLNotes = "sql_notes"
	// QueryCacheType is the name for 'query_cache_type' system variable.
	QueryCacheType = "query_cache_type"
	// SlaveCompressedProtocol is the name for 'slave_compressed_protocol' system variable.
	SlaveCompressedProtocol = "slave_compressed_protocol"
	// BinlogRowQueryLogEvents is the name for 'binlog_rows_query_log_events' system variable.
	BinlogRowQueryLogEvents = "binlog_rows_query_log_events"
	// LogSlowSlaveStatements is the name for 'log_slow_slave_statements' system variable.
	LogSlowSlaveStatements = "log_slow_slave_statements"
	// LogSlowAdminStatements is the name for 'log_slow_admin_statements' system variable.
	LogSlowAdminStatements = "log_slow_admin_statements"
	// LogQueriesNotUsingIndexes is the name for 'log_queries_not_using_indexes' system variable.
	LogQueriesNotUsingIndexes = "log_queries_not_using_indexes"
	// QueryCacheWlockInvalidate is the name for 'query_cache_wlock_invalidate' system variable.
	QueryCacheWlockInvalidate = "query_cache_wlock_invalidate"
	// SQLAutoIsNull is the name for 'sql_auto_is_null' system variable.
	SQLAutoIsNull = "sql_auto_is_null"
	// RelayLogPurge is the name for 'relay_log_purge' system variable.
	RelayLogPurge = "relay_log_purge"
	// AutomaticSpPrivileges is the name for 'automatic_sp_privileges' system variable.
	AutomaticSpPrivileges = "automatic_sp_privileges"
	// SQLQuoteShowCreate is the name for 'sql_quote_show_create' system variable.
	SQLQuoteShowCreate = "sql_quote_show_create"
	// SlowQueryLog is the name for 'slow_query_log' system variable.
	SlowQueryLog = "slow_query_log"
	// BinlogDirectNonTransactionalUpdates is the name for 'binlog_direct_non_transactional_updates' system variable.
	BinlogDirectNonTransactionalUpdates = "binlog_direct_non_transactional_updates"
	// SQLBigSelects is the name for 'sql_big_selects' system variable.
	SQLBigSelects = "sql_big_selects"
	// LogBinTrustFunctionCreators is the name for 'log_bin_trust_function_creators' system variable.
	LogBinTrustFunctionCreators = "log_bin_trust_function_creators"
	// OldAlterTable is the name for 'old_alter_table' system variable.
	OldAlterTable = "old_alter_table"
	// EnforceGtidConsistency is the name for 'enforce_gtid_consistency' system variable.
	EnforceGtidConsistency = "enforce_gtid_consistency"
	// SecureAuth is the name for 'secure_auth' system variable.
	SecureAuth = "secure_auth"
	// UniqueChecks is the name for 'unique_checks' system variable.
	UniqueChecks = "unique_checks"
	// SQLWarnings is the name for 'sql_warnings' system variable.
	SQLWarnings = "sql_warnings"
	// AutoCommit is the name for 'autocommit' system variable.
	AutoCommit = "autocommit"
	// KeepFilesOnCreate is the name for 'keep_files_on_create' system variable.
	KeepFilesOnCreate = "keep_files_on_create"
	// ShowOldTemporals is the name for 'show_old_temporals' system variable.
	ShowOldTemporals = "show_old_temporals"
	// LocalInFile is the name for 'local_infile' system variable.
	LocalInFile = "local_infile"
	// PerformanceSchema is the name for 'performance_schema' system variable.
	PerformanceSchema = "performance_schema"
	// Flush is the name for 'flush' system variable.
	Flush = "flush"
	// SlaveAllowBatching is the name for 'slave_allow_batching' system variable.
	SlaveAllowBatching = "slave_allow_batching"
	// MyISAMUseMmap is the name for 'myisam_use_mmap' system variable.
	MyISAMUseMmap = "myisam_use_mmap"
	// InnodbFilePerTable is the name for 'innodb_file_per_table' system variable.
	InnodbFilePerTable = "innodb_file_per_table"
	// InnodbLogCompressedPages is the name for 'innodb_log_compressed_pages' system variable.
	InnodbLogCompressedPages = "innodb_log_compressed_pages"
	// InnodbPrintAllDeadlocks is the name for 'innodb_print_all_deadlocks' system variable.
	InnodbPrintAllDeadlocks = "innodb_print_all_deadlocks"
	// InnodbStrictMode is the name for 'innodb_strict_mode' system variable.
	InnodbStrictMode = "innodb_strict_mode"
	// InnodbCmpPerIndexEnabled is the name for 'innodb_cmp_per_index_enabled' system variable.
	InnodbCmpPerIndexEnabled = "innodb_cmp_per_index_enabled"
	// InnodbBufferPoolDumpAtShutdown is the name for 'innodb_buffer_pool_dump_at_shutdown' system variable.
	InnodbBufferPoolDumpAtShutdown = "innodb_buffer_pool_dump_at_shutdown"
	// InnodbAdaptiveHashIndex is the name for 'innodb_adaptive_hash_index' system variable.
	InnodbAdaptiveHashIndex = "innodb_adaptive_hash_index"
	// InnodbFtEnableStopword is the name for 'innodb_ft_enable_stopword' system variable.
	InnodbFtEnableStopword = "innodb_ft_enable_stopword"
	// InnodbSupportXA is the name for 'innodb_support_xa' system variable.
	InnodbSupportXA = "innodb_support_xa"
	// InnodbOptimizeFullTextOnly is the name for 'innodb_optimize_fulltext_only' system variable.
	InnodbOptimizeFullTextOnly = "innodb_optimize_fulltext_only"
	// InnodbStatusOutputLocks is the name for 'innodb_status_output_locks' system variable.
	InnodbStatusOutputLocks = "innodb_status_output_locks"
	// InnodbBufferPoolDumpNow is the name for 'innodb_buffer_pool_dump_now' system variable.
	InnodbBufferPoolDumpNow = "innodb_buffer_pool_dump_now"
	// InnodbBufferPoolLoadNow is the name for 'innodb_buffer_pool_load_now' system variable.
	InnodbBufferPoolLoadNow = "innodb_buffer_pool_load_now"
	// InnodbStatsOnMetadata is the name for 'innodb_stats_on_metadata' system variable.
	InnodbStatsOnMetadata = "innodb_stats_on_metadata"
	// InnodbDisableSortFileCache is the name for 'innodb_disable_sort_file_cache' system variable.
	InnodbDisableSortFileCache = "innodb_disable_sort_file_cache"
	// InnodbStatsAutoRecalc is the name for 'innodb_stats_auto_recalc' system variable.
	InnodbStatsAutoRecalc = "innodb_stats_auto_recalc"
	// InnodbBufferPoolLoadAbort is the name for 'innodb_buffer_pool_load_abort' system variable.
	InnodbBufferPoolLoadAbort = "innodb_buffer_pool_load_abort"
	// InnodbStatsPersistent is the name for 'innodb_stats_persistent' system variable.
	InnodbStatsPersistent = "innodb_stats_persistent"
	// InnodbRandomReadAhead is the name for 'innodb_random_read_ahead' system variable.
	InnodbRandomReadAhead = "innodb_random_read_ahead"
	// InnodbAdaptiveFlushing is the name for 'innodb_adaptive_flushing' system variable.
	InnodbAdaptiveFlushing = "innodb_adaptive_flushing"
	// InnodbTableLocks is the name for 'innodb_table_locks' system variable.
	InnodbTableLocks = "innodb_table_locks"
	// InnodbStatusOutput is the name for 'innodb_status_output' system variable.
	InnodbStatusOutput = "innodb_status_output"
	// NetBufferLength is the name for 'net_buffer_length' system variable.
	NetBufferLength = "net_buffer_length"
	// QueryCacheSize is the name of 'query_cache_size' system variable.
	QueryCacheSize = "query_cache_size"
	// TxReadOnly is the name of 'tx_read_only' system variable.
	TxReadOnly = "tx_read_only"
	// TransactionReadOnly is the name of 'transaction_read_only' system variable.
	TransactionReadOnly = "transaction_read_only"
	// CharacterSetServer is the name of 'character_set_server' system variable.
	CharacterSetServer = "character_set_server"
	// AutoIncrementIncrement is the name of 'auto_increment_increment' system variable.
	AutoIncrementIncrement = "auto_increment_increment"
	// AutoIncrementOffset is the name of 'auto_increment_offset' system variable.
	AutoIncrementOffset = "auto_increment_offset"
	// InitConnect is the name of 'init_connect' system variable.
	InitConnect = "init_connect"
	// CollationServer is the name of 'collation_server' variable.
	CollationServer = "collation_server"
	// NetWriteTimeout is the name of 'net_write_timeout' variable.
	NetWriteTimeout = "net_write_timeout"
	// ThreadPoolSize is the name of 'thread_pool_size' variable.
	ThreadPoolSize = "thread_pool_size"
	// WindowingUseHighPrecision is the name of 'windowing_use_high_precision' system variable.
	WindowingUseHighPrecision = "windowing_use_high_precision"
	// OptimizerSwitch is the name of 'optimizer_switch' system variable.
	OptimizerSwitch = "optimizer_switch"
	// SystemTimeZone is the name of 'system_time_zone' system variable.
	SystemTimeZone = "system_time_zone"
	// CTEMaxRecursionDepth is the name of 'cte_max_recursion_depth' system variable.
	CTEMaxRecursionDepth = "cte_max_recursion_depth"
	// SQLModeVar is the name of the 'sql_mode' system variable.
	SQLModeVar = "sql_mode"
	// CharacterSetResults is the name of the 'character_set_results' system variable.
	CharacterSetResults = "character_set_results"
	// MaxAllowedPacket is the name of the 'max_allowed_packet' system variable.
	MaxAllowedPacket = "max_allowed_packet"
	// TimeZone is the name of the 'time_zone' system variable.
	TimeZone = "time_zone"
	// TxnIsolation is the name of the 'tx_isolation' system variable.
	TxnIsolation = "tx_isolation"
	// TransactionIsolation is the name of the 'transaction_isolation' system variable.
	TransactionIsolation = "transaction_isolation"
	// TxnIsolationOneShot is the name of the 'tx_isolation_one_shot' system variable.
	TxnIsolationOneShot = "tx_isolation_one_shot"
	// MaxExecutionTime is the name of the 'max_execution_time' system variable.
	MaxExecutionTime = "max_execution_time"
	// ReadOnly is the name of the 'read_only' system variable.
	ReadOnly = "read_only"
	// DefaultAuthPlugin is the name of 'default_authentication_plugin' system variable.
	DefaultAuthPlugin = "default_authentication_plugin"
	// LastInsertID is the name of 'last_insert_id' system variable.
	LastInsertID = "last_insert_id"
	// Identity is the name of 'identity' system variable.
	Identity = "identity"
	// TiDBAllowFunctionForExpressionIndex is the name of `TiDBAllowFunctionForExpressionIndex` system variable.
	TiDBAllowFunctionForExpressionIndex = "tidb_allow_function_for_expression_index"
	// RandSeed1 is the name of 'rand_seed1' system variable.
	RandSeed1 = "rand_seed1"
	// RandSeed2 is the name of 'rand_seed2' system variable.
	RandSeed2 = "rand_seed2"
)<|MERGE_RESOLUTION|>--- conflicted
+++ resolved
@@ -1349,7 +1349,15 @@
 		EnableColumnTracking.Store(v)
 		return nil
 	}},
-<<<<<<< HEAD
+	{Scope: ScopeSession, Name: TiDBReadConsistency, Value: string(ReadConsistencyStrict), Type: TypeStr, Hidden: true,
+		Validation: func(_ *SessionVars, normalized string, _ string, _ ScopeFlag) (string, error) {
+			return normalized, validateReadConsistencyLevel(normalized)
+		},
+		SetSession: func(s *SessionVars, val string) error {
+			s.ReadConsistency = ReadConsistencyLevel(val)
+			return nil
+		},
+	},
 	{Scope: ScopeGlobal | ScopeSession, Name: TiDBStatsLoadSyncWait, Value: strconv.Itoa(DefTiDBStatsLoadSyncWait), skipInit: true, Type: TypeInt, MinValue: 0, MaxValue: math.MaxInt32,
 		SetSession: func(s *SessionVars, val string) error {
 			s.StatsLoadSyncWait = tidbOptInt64(val, DefTiDBStatsLoadSyncWait)
@@ -1369,14 +1377,6 @@
 		},
 		SetGlobal: func(s *SessionVars, val string) error {
 			StatsLoadPseudoTimeout.Store(TiDBOptOn(val))
-=======
-	{Scope: ScopeSession, Name: TiDBReadConsistency, Value: string(ReadConsistencyStrict), Type: TypeStr, Hidden: true,
-		Validation: func(_ *SessionVars, normalized string, _ string, _ ScopeFlag) (string, error) {
-			return normalized, validateReadConsistencyLevel(normalized)
-		},
-		SetSession: func(s *SessionVars, val string) error {
-			s.ReadConsistency = ReadConsistencyLevel(val)
->>>>>>> eeedd81f
 			return nil
 		},
 	},
