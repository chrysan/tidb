--- conflicted
+++ resolved
@@ -976,11 +976,8 @@
 	DefTiFlashFineGrainedShuffleStreamCount        = -1
 	DefStreamCountWhenMaxThreadsNotSet             = 8
 	DefTiFlashFineGrainedShuffleBatchSize          = 8192
-<<<<<<< HEAD
+	DefAdaptiveClosestReadThreshold                = 4096
 	DefTiDBGCAwareMemoryTrack                      = true
-=======
-	DefAdaptiveClosestReadThreshold                = 4096
->>>>>>> 0cecfc85
 )
 
 // Process global variables.
