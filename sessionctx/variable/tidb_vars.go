--- conflicted
+++ resolved
@@ -849,12 +849,10 @@
 	TiDBDDLEnableFastReorg = "tidb_ddl_enable_fast_reorg"
 	// TiDBDDLDiskQuota used to set disk quota for lightning add index.
 	TiDBDDLDiskQuota = "tidb_ddl_disk_quota"
-<<<<<<< HEAD
 	// TiDBAutoBuildStatsConcurrency is used to set the build concurrency of auto-analyze.
 	TiDBAutoBuildStatsConcurrency = "tidb_auto_build_stats_concurrency"
 	// TiDBSysProcScanConcurrency is used to set the scan concurrency of for backend system processes, like auto-analyze.
 	TiDBSysProcScanConcurrency = "tidb_sysproc_scan_concurrency"
-=======
 	// TiDBServerMemoryLimit indicates the memory limit of the tidb-server instance.
 	TiDBServerMemoryLimit = "tidb_server_memory_limit"
 	// TiDBServerMemoryLimitSessMinSize indicates the minimal memory used of a session, that becomes a candidate for session kill.
@@ -867,7 +865,6 @@
 	TiDBGOGCTunerThreshold = "tidb_gogc_tuner_threshold"
 	// TiDBExternalTS is the ts to read through when the `TiDBEnableExternalTsRead` is on
 	TiDBExternalTS = "tidb_external_ts"
->>>>>>> e98e9594
 )
 
 // TiDB intentional limits
@@ -1088,16 +1085,11 @@
 	DefTiDBGeneralPlanCacheSize                    = 100
 	DefTiDBEnableTiFlashReadForWriteStmt           = false
 	// MaxDDLReorgBatchSize is exported for testing.
-<<<<<<< HEAD
-	MaxDDLReorgBatchSize             int32  = 10240
-	MinDDLReorgBatchSize             int32  = 32
-	MinExpensiveQueryTimeThreshold   uint64 = 10 // 10s
-	DefTiDBAutoBuildStatsConcurrency        = 1
-	DefTiDBSysProcScanConcurrency           = 1
-=======
 	MaxDDLReorgBatchSize                  int32  = 10240
 	MinDDLReorgBatchSize                  int32  = 32
 	MinExpensiveQueryTimeThreshold        uint64 = 10 // 10s
+	DefTiDBAutoBuildStatsConcurrency             = 1
+	DefTiDBSysProcScanConcurrency                = 1
 	DefTiDBRcWriteCheckTs                        = false
 	DefTiDBForeignKeyChecks                      = false
 	DefTiDBAnalyzePartitionConcurrency           = 1
@@ -1116,7 +1108,6 @@
 	DefTiDBUseAlloc                                  = false
 	DefTiDBEnablePlanReplayerCapture                 = false
 	DefTiDBIndexMergeIntersectionConcurrency         = ConcurrencyUnset
->>>>>>> e98e9594
 )
 
 // Process global variables.
