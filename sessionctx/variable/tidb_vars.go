// Copyright 2017 PingCAP, Inc.
//
// Licensed under the Apache License, Version 2.0 (the "License");
// you may not use this file except in compliance with the License.
// You may obtain a copy of the License at
//
//     http://www.apache.org/licenses/LICENSE-2.0
//
// Unless required by applicable law or agreed to in writing, software
// distributed under the License is distributed on an "AS IS" BASIS,
// WITHOUT WARRANTIES OR CONDITIONS OF ANY KIND, either express or implied.
// See the License for the specific language governing permissions and
// limitations under the License.

package variable

import (
	"math"

	"github.com/pingcap/tidb/config"
	"github.com/pingcap/tidb/parser/mysql"
	"go.uber.org/atomic"
)

/*
	Steps to add a new TiDB specific system variable:

	1. Add a new variable name with comment in this file.
	2. Add the default value of the new variable in this file.
	3. Add SysVar instance in 'defaultSysVars' slice.
*/

// TiDB system variable names that only in session scope.
const (
	TiDBDDLSlowOprThreshold = "ddl_slow_threshold"

	// TiDBSnapshot is used for reading history data, the default value is empty string.
	// The value can be a datetime string like '2017-11-11 20:20:20' or a tso string. When this variable is set, the session reads history data of that time.
	TiDBSnapshot = "tidb_snapshot"

	// TiDBOptAggPushDown is used to enable/disable the optimizer rule of aggregation push down.
	TiDBOptAggPushDown = "tidb_opt_agg_push_down"

	// TiDBOptCartesianBCJ is used to disable/enable broadcast cartesian join in MPP mode
	TiDBOptCartesianBCJ = "tidb_opt_broadcast_cartesian_join"

	TiDBOptMPPOuterJoinFixedBuildSide = "tidb_opt_mpp_outer_join_fixed_build_side"

	// TiDBOptDistinctAggPushDown is used to decide whether agg with distinct should be pushed to tikv/tiflash.
	TiDBOptDistinctAggPushDown = "tidb_opt_distinct_agg_push_down"

	// TiDBBCJThresholdSize is used to limit the size of small table for mpp broadcast join.
	// Its unit is bytes, if the size of small table is larger than it, we will not use bcj.
	TiDBBCJThresholdSize = "tidb_broadcast_join_threshold_size"

	// TiDBBCJThresholdCount is used to limit the count of small table for mpp broadcast join.
	// If we can't estimate the size of one side of join child, we will check if its row number exceeds this limitation.
	TiDBBCJThresholdCount = "tidb_broadcast_join_threshold_count"

	// TiDBOptWriteRowID is used to enable/disable the operations of insert、replace and update to _tidb_rowid.
	TiDBOptWriteRowID = "tidb_opt_write_row_id"

	// TiDBAutoAnalyzeRatio will run if (table modify count)/(table row count) is greater than this value.
	TiDBAutoAnalyzeRatio = "tidb_auto_analyze_ratio"

	// TiDBAutoAnalyzeStartTime will run if current time is within start time and end time.
	TiDBAutoAnalyzeStartTime = "tidb_auto_analyze_start_time"
	TiDBAutoAnalyzeEndTime   = "tidb_auto_analyze_end_time"

	// TiDBChecksumTableConcurrency is used to speed up the ADMIN CHECKSUM TABLE
	// statement, when a table has multiple indices, those indices can be
	// scanned concurrently, with the cost of higher system performance impact.
	TiDBChecksumTableConcurrency = "tidb_checksum_table_concurrency"

	// TiDBCurrentTS is used to get the current transaction timestamp.
	// It is read-only.
	TiDBCurrentTS = "tidb_current_ts"

	// TiDBLastTxnInfo is used to get the last transaction info within the current session.
	TiDBLastTxnInfo = "tidb_last_txn_info"

	// TiDBLastQueryInfo is used to get the last query info within the current session.
	TiDBLastQueryInfo = "tidb_last_query_info"

	// TiDBLastDDLInfo is used to get the last ddl info within the current session.
	TiDBLastDDLInfo = "tidb_last_ddl_info"

	// TiDBConfig is a read-only variable that shows the config of the current server.
	TiDBConfig = "tidb_config"

	// TiDBBatchInsert is used to enable/disable auto-split insert data. If set this option on, insert executor will automatically
	// insert data into multiple batches and use a single txn for each batch. This will be helpful when inserting large data.
	TiDBBatchInsert = "tidb_batch_insert"

	// TiDBBatchDelete is used to enable/disable auto-split delete data. If set this option on, delete executor will automatically
	// split data into multiple batches and use a single txn for each batch. This will be helpful when deleting large data.
	TiDBBatchDelete = "tidb_batch_delete"

	// TiDBBatchCommit is used to enable/disable auto-split the transaction.
	// If set this option on, the transaction will be committed when it reaches stmt-count-limit and starts a new transaction.
	TiDBBatchCommit = "tidb_batch_commit"

	// TiDBDMLBatchSize is used to split the insert/delete data into small batches.
	// It only takes effort when tidb_batch_insert/tidb_batch_delete is on.
	// Its default value is 20000. When the row size is large, 20k rows could be larger than 100MB.
	// User could change it to a smaller one to avoid breaking the transaction size limitation.
	TiDBDMLBatchSize = "tidb_dml_batch_size"

	// The following session variables controls the memory quota during query execution.

	// TiDBMemQuotaQuery controls the memory quota of a query.
	TiDBMemQuotaQuery = "tidb_mem_quota_query" // Bytes.
	// TiDBMemQuotaApplyCache controls the memory quota of a query.
	TiDBMemQuotaApplyCache = "tidb_mem_quota_apply_cache"

	// TiDBGeneralLog is used to log every query in the server in info level.
	TiDBGeneralLog = "tidb_general_log"

	// TiDBLogFileMaxDays is used to log every query in the server in info level.
	TiDBLogFileMaxDays = "tidb_log_file_max_days"

	// TiDBPProfSQLCPU is used to add label sql label to pprof result.
	TiDBPProfSQLCPU = "tidb_pprof_sql_cpu"

	// TiDBRetryLimit is the maximum number of retries when committing a transaction.
	TiDBRetryLimit = "tidb_retry_limit"

	// TiDBDisableTxnAutoRetry disables transaction auto retry.
	TiDBDisableTxnAutoRetry = "tidb_disable_txn_auto_retry"

	// TiDBEnableChunkRPC enables TiDB to use Chunk format for coprocessor requests.
	TiDBEnableChunkRPC = "tidb_enable_chunk_rpc"

	// TiDBOptimizerSelectivityLevel is used to control the selectivity estimation level.
	TiDBOptimizerSelectivityLevel = "tidb_optimizer_selectivity_level"

	// TiDBOptimizerEnableNewOnlyFullGroupByCheck is used to open the newly only_full_group_by check by maintaining functional dependency.
	TiDBOptimizerEnableNewOnlyFullGroupByCheck = "tidb_enable_new_only_full_group_by_check"

	// TiDBTxnMode is used to control the transaction behavior.
	TiDBTxnMode = "tidb_txn_mode"

	// TiDBRowFormatVersion is used to control tidb row format version current.
	TiDBRowFormatVersion = "tidb_row_format_version"

	// TiDBEnableTablePartition is used to control table partition feature.
	// The valid value include auto/on/off:
	// on or auto: enable table partition if the partition type is implemented.
	// off: always disable table partition.
	TiDBEnableTablePartition = "tidb_enable_table_partition"

	// TiDBEnableListTablePartition is used to control list table partition feature.
	TiDBEnableListTablePartition = "tidb_enable_list_partition"

	// TiDBSkipIsolationLevelCheck is used to control whether to return error when set unsupported transaction
	// isolation level.
	TiDBSkipIsolationLevelCheck = "tidb_skip_isolation_level_check"

	// TiDBLowResolutionTSO is used for reading data with low resolution TSO which is updated once every two seconds
	TiDBLowResolutionTSO = "tidb_low_resolution_tso"

	// TiDBReplicaRead is used for reading data from replicas, followers for example.
	TiDBReplicaRead = "tidb_replica_read"

	// TiDBAllowRemoveAutoInc indicates whether a user can drop the auto_increment column attribute or not.
	TiDBAllowRemoveAutoInc = "tidb_allow_remove_auto_inc"

	// TiDBMultiStatementMode enables multi statement at the risk of SQL injection
	// provides backwards compatibility
	TiDBMultiStatementMode = "tidb_multi_statement_mode"

	// TiDBEvolvePlanTaskMaxTime controls the max time of a single evolution task.
	TiDBEvolvePlanTaskMaxTime = "tidb_evolve_plan_task_max_time"

	// TiDBEvolvePlanTaskStartTime is the start time of evolution task.
	TiDBEvolvePlanTaskStartTime = "tidb_evolve_plan_task_start_time"
	// TiDBEvolvePlanTaskEndTime is the end time of evolution task.
	TiDBEvolvePlanTaskEndTime = "tidb_evolve_plan_task_end_time"

	// TiDBSlowLogThreshold is used to set the slow log threshold in the server.
	TiDBSlowLogThreshold = "tidb_slow_log_threshold"

	// TiDBRecordPlanInSlowLog is used to log the plan of the slow query.
	TiDBRecordPlanInSlowLog = "tidb_record_plan_in_slow_log"

	// TiDBEnableSlowLog enables TiDB to log slow queries.
	TiDBEnableSlowLog = "tidb_enable_slow_log"

	// TiDBCheckMb4ValueInUTF8 is used to control whether to enable the check wrong utf8 value.
	TiDBCheckMb4ValueInUTF8 = "tidb_check_mb4_value_in_utf8"

	// TiDBFoundInPlanCache indicates whether the last statement was found in plan cache
	TiDBFoundInPlanCache = "last_plan_from_cache"

	// TiDBFoundInBinding indicates whether the last statement was matched with the hints in the binding.
	TiDBFoundInBinding = "last_plan_from_binding"

	// TiDBAllowAutoRandExplicitInsert indicates whether explicit insertion on auto_random column is allowed.
	TiDBAllowAutoRandExplicitInsert = "allow_auto_random_explicit_insert"

	// TiDBTxnScope indicates whether using global transactions or local transactions.
	TiDBTxnScope = "txn_scope"

	// TiDBTxnReadTS indicates the next transaction should be staleness transaction and provide the startTS
	TiDBTxnReadTS = "tx_read_ts"

	// TiDBReadStaleness indicates the staleness duration for following statement
	TiDBReadStaleness = "tidb_read_staleness"

	// TiDBEnablePaging indicates whether paging is enabled in coprocessor requests.
	TiDBEnablePaging = "tidb_enable_paging"

	// TiDBReadConsistency indicates whether the autocommit read statement goes through TiKV RC.
	TiDBReadConsistency = "tidb_read_consistency"

	// TiDBSysdateIsNow is the name of the `tidb_sysdate_is_now` system variable
	TiDBSysdateIsNow = "tidb_sysdate_is_now"
)

// TiDB system variable names that both in session and global scope.
const (
	// TiDBBuildStatsConcurrency is used to speed up the ANALYZE statement, when a table has multiple indices,
	// those indices can be scanned concurrently, with the cost of higher system performance impact.
	TiDBBuildStatsConcurrency = "tidb_build_stats_concurrency"

	// TiDBDistSQLScanConcurrency is used to set the concurrency of a distsql scan task.
	// A distsql scan task can be a table scan or a index scan, which may be distributed to many TiKV nodes.
	// Higher concurrency may reduce latency, but with the cost of higher memory usage and system performance impact.
	// If the query has a LIMIT clause, high concurrency makes the system do much more work than needed.
	TiDBDistSQLScanConcurrency = "tidb_distsql_scan_concurrency"

	// TiDBOptInSubqToJoinAndAgg is used to enable/disable the optimizer rule of rewriting IN subquery.
	TiDBOptInSubqToJoinAndAgg = "tidb_opt_insubq_to_join_and_agg"

	// TiDBOptPreferRangeScan is used to enable/disable the optimizer to always prefer range scan over table scan, ignoring their costs.
	TiDBOptPreferRangeScan = "tidb_opt_prefer_range_scan"

	// TiDBOptEnableCorrelationAdjustment is used to indicates if enable correlation adjustment.
	TiDBOptEnableCorrelationAdjustment = "tidb_opt_enable_correlation_adjustment"

	// TiDBOptLimitPushDownThreshold determines if push Limit or TopN down to TiKV forcibly.
	TiDBOptLimitPushDownThreshold = "tidb_opt_limit_push_down_threshold"

	// TiDBOptCorrelationThreshold is a guard to enable row count estimation using column order correlation.
	TiDBOptCorrelationThreshold = "tidb_opt_correlation_threshold"

	// TiDBOptCorrelationExpFactor is an exponential factor to control heuristic approach when tidb_opt_correlation_threshold is not satisfied.
	TiDBOptCorrelationExpFactor = "tidb_opt_correlation_exp_factor"

	// TiDBOptCPUFactor is the CPU cost of processing one expression for one row.
	TiDBOptCPUFactor = "tidb_opt_cpu_factor"
	// TiDBOptCopCPUFactor is the CPU cost of processing one expression for one row in coprocessor.
	TiDBOptCopCPUFactor = "tidb_opt_copcpu_factor"
	// TiDBOptTiFlashConcurrencyFactor is concurrency number of tiflash computation.
	TiDBOptTiFlashConcurrencyFactor = "tidb_opt_tiflash_concurrency_factor"
	// TiDBOptNetworkFactor is the network cost of transferring 1 byte data.
	TiDBOptNetworkFactor = "tidb_opt_network_factor"
	// TiDBOptScanFactor is the IO cost of scanning 1 byte data on TiKV.
	TiDBOptScanFactor = "tidb_opt_scan_factor"
	// TiDBOptDescScanFactor is the IO cost of scanning 1 byte data on TiKV in desc order.
	TiDBOptDescScanFactor = "tidb_opt_desc_factor"
	// TiDBOptSeekFactor is the IO cost of seeking the start value in a range on TiKV or TiFlash.
	TiDBOptSeekFactor = "tidb_opt_seek_factor"
	// TiDBOptMemoryFactor is the memory cost of storing one tuple.
	TiDBOptMemoryFactor = "tidb_opt_memory_factor"
	// TiDBOptDiskFactor is the IO cost of reading/writing one byte to temporary disk.
	TiDBOptDiskFactor = "tidb_opt_disk_factor"
	// TiDBOptConcurrencyFactor is the CPU cost of additional one goroutine.
	TiDBOptConcurrencyFactor = "tidb_opt_concurrency_factor"

	// TiDBIndexJoinBatchSize is used to set the batch size of an index lookup join.
	// The index lookup join fetches batches of data from outer executor and constructs ranges for inner executor.
	// This value controls how much of data in a batch to do the index join.
	// Large value may reduce the latency but consumes more system resource.
	TiDBIndexJoinBatchSize = "tidb_index_join_batch_size"

	// TiDBIndexLookupSize is used for index lookup executor.
	// The index lookup executor first scan a batch of handles from a index, then use those handles to lookup the table
	// rows, this value controls how much of handles in a batch to do a lookup task.
	// Small value sends more RPCs to TiKV, consume more system resource.
	// Large value may do more work than needed if the query has a limit.
	TiDBIndexLookupSize = "tidb_index_lookup_size"

	// TiDBIndexLookupConcurrency is used for index lookup executor.
	// A lookup task may have 'tidb_index_lookup_size' of handles at maximum, the handles may be distributed
	// in many TiKV nodes, we execute multiple concurrent index lookup tasks concurrently to reduce the time
	// waiting for a task to finish.
	// Set this value higher may reduce the latency but consumes more system resource.
	// tidb_index_lookup_concurrency is deprecated, use tidb_executor_concurrency instead.
	TiDBIndexLookupConcurrency = "tidb_index_lookup_concurrency"

	// TiDBIndexLookupJoinConcurrency is used for index lookup join executor.
	// IndexLookUpJoin starts "tidb_index_lookup_join_concurrency" inner workers
	// to fetch inner rows and join the matched (outer, inner) row pairs.
	// tidb_index_lookup_join_concurrency is deprecated, use tidb_executor_concurrency instead.
	TiDBIndexLookupJoinConcurrency = "tidb_index_lookup_join_concurrency"

	// TiDBIndexSerialScanConcurrency is used for controlling the concurrency of index scan operation
	// when we need to keep the data output order the same as the order of index data.
	TiDBIndexSerialScanConcurrency = "tidb_index_serial_scan_concurrency"

	// TiDBMaxChunkSize is used to control the max chunk size during query execution.
	TiDBMaxChunkSize = "tidb_max_chunk_size"

	// TiDBAllowBatchCop means if we should send batch coprocessor to TiFlash. It can be set to 0, 1 and 2.
	// 0 means never use batch cop, 1 means use batch cop in case of aggregation and join, 2, means to force sending batch cop for any query.
	// The default value is 0
	TiDBAllowBatchCop = "tidb_allow_batch_cop"

	// TiDBAllowMPPExecution means if we should use mpp way to execute query or not.
	// Default value is `true`, means to be determined by the optimizer.
	// Value set to `false` means never use mpp.
	TiDBAllowMPPExecution = "tidb_allow_mpp"

	// TiDBHashExchangeWithNewCollation means if hash exchange is supported when new collation is on.
	// Default value is `true`, means support hash exchange when new collation is on.
	// Value set to `false` means not support hash exchange when new collation is on.
	TiDBHashExchangeWithNewCollation = "tidb_hash_exchange_with_new_collation"

	// TiDBEnforceMPPExecution means if we should enforce mpp way to execute query or not.
	// Default value is `false`, means to be determined by variable `tidb_allow_mpp`.
	// Value set to `true` means enforce use mpp.
	// Note if you want to set `tidb_enforce_mpp` to `true`, you must set `tidb_allow_mpp` to `true` first.
	TiDBEnforceMPPExecution = "tidb_enforce_mpp"

	// TiDBMPPStoreFailTTL is the unavailable time when a store is detected failed. During that time, tidb will not send any task to
	// TiFlash even though the failed TiFlash node has been recovered.
	TiDBMPPStoreFailTTL = "tidb_mpp_store_fail_ttl"

	// TiDBInitChunkSize is used to control the init chunk size during query execution.
	TiDBInitChunkSize = "tidb_init_chunk_size"

	// TiDBEnableCascadesPlanner is used to control whether to enable the cascades planner.
	TiDBEnableCascadesPlanner = "tidb_enable_cascades_planner"

	// TiDBSkipUTF8Check skips the UTF8 validate process, validate UTF8 has performance cost, if we can make sure
	// the input string values are valid, we can skip the check.
	TiDBSkipUTF8Check = "tidb_skip_utf8_check"

	// TiDBSkipASCIICheck skips the ASCII validate process
	// old tidb may already have fields with invalid ASCII bytes
	// disable ASCII validate can guarantee a safe replication
	TiDBSkipASCIICheck = "tidb_skip_ascii_check"

	// TiDBHashJoinConcurrency is used for hash join executor.
	// The hash join outer executor starts multiple concurrent join workers to probe the hash table.
	// tidb_hash_join_concurrency is deprecated, use tidb_executor_concurrency instead.
	TiDBHashJoinConcurrency = "tidb_hash_join_concurrency"

	// TiDBProjectionConcurrency is used for projection operator.
	// This variable controls the worker number of projection operator.
	// tidb_projection_concurrency is deprecated, use tidb_executor_concurrency instead.
	TiDBProjectionConcurrency = "tidb_projection_concurrency"

	// TiDBHashAggPartialConcurrency is used for hash agg executor.
	// The hash agg executor starts multiple concurrent partial workers to do partial aggregate works.
	// tidb_hashagg_partial_concurrency is deprecated, use tidb_executor_concurrency instead.
	TiDBHashAggPartialConcurrency = "tidb_hashagg_partial_concurrency"

	// TiDBHashAggFinalConcurrency is used for hash agg executor.
	// The hash agg executor starts multiple concurrent final workers to do final aggregate works.
	// tidb_hashagg_final_concurrency is deprecated, use tidb_executor_concurrency instead.
	TiDBHashAggFinalConcurrency = "tidb_hashagg_final_concurrency"

	// TiDBWindowConcurrency is used for window parallel executor.
	// tidb_window_concurrency is deprecated, use tidb_executor_concurrency instead.
	TiDBWindowConcurrency = "tidb_window_concurrency"

	// TiDBMergeJoinConcurrency is used for merge join parallel executor
	TiDBMergeJoinConcurrency = "tidb_merge_join_concurrency"

	// TiDBStreamAggConcurrency is used for stream aggregation parallel executor.
	// tidb_stream_agg_concurrency is deprecated, use tidb_executor_concurrency instead.
	TiDBStreamAggConcurrency = "tidb_streamagg_concurrency"

	// TiDBEnableParallelApply is used for parallel apply.
	TiDBEnableParallelApply = "tidb_enable_parallel_apply"

	// TiDBBackoffLockFast is used for tikv backoff base time in milliseconds.
	TiDBBackoffLockFast = "tidb_backoff_lock_fast"

	// TiDBBackOffWeight is used to control the max back off time in TiDB.
	// The default maximum back off time is a small value.
	// BackOffWeight could multiply it to let the user adjust the maximum time for retrying.
	// Only positive integers can be accepted, which means that the maximum back off time can only grow.
	TiDBBackOffWeight = "tidb_backoff_weight"

	// TiDBDDLReorgWorkerCount defines the count of ddl reorg workers.
	TiDBDDLReorgWorkerCount = "tidb_ddl_reorg_worker_cnt"

	// TiDBDDLReorgBatchSize defines the transaction batch size of ddl reorg workers.
	TiDBDDLReorgBatchSize = "tidb_ddl_reorg_batch_size"

	// TiDBDDLErrorCountLimit defines the count of ddl error limit.
	TiDBDDLErrorCountLimit = "tidb_ddl_error_count_limit"

	// TiDBDDLReorgPriority defines the operations' priority of adding indices.
	// It can be: PRIORITY_LOW, PRIORITY_NORMAL, PRIORITY_HIGH
	TiDBDDLReorgPriority = "tidb_ddl_reorg_priority"

	// TiDBEnableChangeMultiSchema is used to control whether to enable the change multi schema.
	TiDBEnableChangeMultiSchema = "tidb_enable_change_multi_schema"

	// TiDBEnableAutoIncrementInGenerated disables the mysql compatibility check on using auto-incremented columns in
	// expression indexes and generated columns described here https://dev.mysql.com/doc/refman/5.7/en/create-table-generated-columns.html for details.
	TiDBEnableAutoIncrementInGenerated = "tidb_enable_auto_increment_in_generated"

	// TiDBEnablePointGetCache is used to control whether to enable the point get cache for special scenario.
	TiDBEnablePointGetCache = "tidb_enable_point_get_cache"

	// TiDBPlacementMode is used to control the mode for placement
	TiDBPlacementMode = "tidb_placement_mode"

	// TiDBMaxDeltaSchemaCount defines the max length of deltaSchemaInfos.
	// deltaSchemaInfos is a queue that maintains the history of schema changes.
	TiDBMaxDeltaSchemaCount = "tidb_max_delta_schema_count"

	// TiDBScatterRegion will scatter the regions for DDLs when it is ON.
	TiDBScatterRegion = "tidb_scatter_region"

	// TiDBWaitSplitRegionFinish defines the split region behaviour is sync or async.
	TiDBWaitSplitRegionFinish = "tidb_wait_split_region_finish"

	// TiDBWaitSplitRegionTimeout uses to set the split and scatter region back off time.
	TiDBWaitSplitRegionTimeout = "tidb_wait_split_region_timeout"

	// TiDBForcePriority defines the operations' priority of all statements.
	// It can be "NO_PRIORITY", "LOW_PRIORITY", "HIGH_PRIORITY", "DELAYED"
	TiDBForcePriority = "tidb_force_priority"

	// TiDBConstraintCheckInPlace indicates to check the constraint when the SQL executing.
	// It could hurt the performance of bulking insert when it is ON.
	TiDBConstraintCheckInPlace = "tidb_constraint_check_in_place"

	// TiDBEnableWindowFunction is used to control whether to enable the window function.
	TiDBEnableWindowFunction = "tidb_enable_window_function"

	// TiDBEnablePipelinedWindowFunction is used to control whether to use pipelined window function, it only works when tidb_enable_window_function = true.
	TiDBEnablePipelinedWindowFunction = "tidb_enable_pipelined_window_function"

	// TiDBEnableStrictDoubleTypeCheck is used to control table field double type syntax check.
	TiDBEnableStrictDoubleTypeCheck = "tidb_enable_strict_double_type_check"

	// TiDBOptProjectionPushDown is used to control whether to pushdown projection to coprocessor.
	TiDBOptProjectionPushDown = "tidb_opt_projection_push_down"

	// TiDBEnableVectorizedExpression is used to control whether to enable the vectorized expression evaluation.
	TiDBEnableVectorizedExpression = "tidb_enable_vectorized_expression"

	// TiDBOptJoinReorderThreshold defines the threshold less than which
	// we'll choose a rather time-consuming algorithm to calculate the join order.
	TiDBOptJoinReorderThreshold = "tidb_opt_join_reorder_threshold"

	// TiDBSlowQueryFile indicates which slow query log file for SLOW_QUERY table to parse.
	TiDBSlowQueryFile = "tidb_slow_query_file"

	// TiDBEnableFastAnalyze indicates to use fast analyze.
	TiDBEnableFastAnalyze = "tidb_enable_fast_analyze"

	// TiDBExpensiveQueryTimeThreshold indicates the time threshold of expensive query.
	TiDBExpensiveQueryTimeThreshold = "tidb_expensive_query_time_threshold"

	// TiDBEnableIndexMerge indicates to generate IndexMergePath.
	TiDBEnableIndexMerge = "tidb_enable_index_merge"

	// TiDBEnableNoopFuncs set true will enable using fake funcs(like get_lock release_lock)
	TiDBEnableNoopFuncs = "tidb_enable_noop_functions"

	// TiDBEnableStmtSummary indicates whether the statement summary is enabled.
	TiDBEnableStmtSummary = "tidb_enable_stmt_summary"

	// TiDBStmtSummaryInternalQuery indicates whether the statement summary contain internal query.
	TiDBStmtSummaryInternalQuery = "tidb_stmt_summary_internal_query"

	// TiDBStmtSummaryRefreshInterval indicates the refresh interval in seconds for each statement summary.
	TiDBStmtSummaryRefreshInterval = "tidb_stmt_summary_refresh_interval"

	// TiDBStmtSummaryHistorySize indicates the history size of each statement summary.
	TiDBStmtSummaryHistorySize = "tidb_stmt_summary_history_size"

	// TiDBStmtSummaryMaxStmtCount indicates the max number of statements kept in memory.
	TiDBStmtSummaryMaxStmtCount = "tidb_stmt_summary_max_stmt_count"

	// TiDBStmtSummaryMaxSQLLength indicates the max length of displayed normalized sql and sample sql.
	TiDBStmtSummaryMaxSQLLength = "tidb_stmt_summary_max_sql_length"

	// TiDBCapturePlanBaseline indicates whether the capture of plan baselines is enabled.
	TiDBCapturePlanBaseline = "tidb_capture_plan_baselines"

	// TiDBUsePlanBaselines indicates whether the use of plan baselines is enabled.
	TiDBUsePlanBaselines = "tidb_use_plan_baselines"

	// TiDBEvolvePlanBaselines indicates whether the evolution of plan baselines is enabled.
	TiDBEvolvePlanBaselines = "tidb_evolve_plan_baselines"

	// TiDBEnableExtendedStats indicates whether the extended statistics feature is enabled.
	TiDBEnableExtendedStats = "tidb_enable_extended_stats"

	// TiDBIsolationReadEngines indicates the tidb only read from the stores whose engine type is involved in IsolationReadEngines.
	// Now, only support TiKV and TiFlash.
	TiDBIsolationReadEngines = "tidb_isolation_read_engines"

	// TiDBStoreLimit indicates the limit of sending request to a store, 0 means without limit.
	TiDBStoreLimit = "tidb_store_limit"

	// TiDBMetricSchemaStep indicates the step when query metric schema.
	TiDBMetricSchemaStep = "tidb_metric_query_step"

	// TiDBMetricSchemaRangeDuration indicates the range duration when query metric schema.
	TiDBMetricSchemaRangeDuration = "tidb_metric_query_range_duration"

	// TiDBEnableCollectExecutionInfo indicates that whether execution info is collected.
	TiDBEnableCollectExecutionInfo = "tidb_enable_collect_execution_info"

	// TiDBExecutorConcurrency is used for controlling the concurrency of all types of executors.
	TiDBExecutorConcurrency = "tidb_executor_concurrency"

	// TiDBEnableClusteredIndex indicates if clustered index feature is enabled.
	TiDBEnableClusteredIndex = "tidb_enable_clustered_index"

	// TiDBPartitionPruneMode indicates the partition prune mode used.
	TiDBPartitionPruneMode = "tidb_partition_prune_mode"

	// TiDBRedactLog indicates that whether redact log.
	TiDBRedactLog = "tidb_redact_log"

	// TiDBRestrictedReadOnly is meant for the cloud admin to toggle the cluster read only
	TiDBRestrictedReadOnly = "tidb_restricted_read_only"

	// TiDBSuperReadOnly is tidb's variant of mysql's super_read_only, which has some differences from mysql's super_read_only.
	TiDBSuperReadOnly = "tidb_super_read_only"

	// TiDBShardAllocateStep indicates the max size of continuous rowid shard in one transaction.
	TiDBShardAllocateStep = "tidb_shard_allocate_step"
	// TiDBEnableTelemetry indicates that whether usage data report to PingCAP is enabled.
	TiDBEnableTelemetry = "tidb_enable_telemetry"

	// TiDBEnableAmendPessimisticTxn indicates if amend pessimistic transactions is enabled.
	TiDBEnableAmendPessimisticTxn = "tidb_enable_amend_pessimistic_txn"

	// TiDBMemoryUsageAlarmRatio indicates the alarm threshold when memory usage of the tidb-server exceeds.
	TiDBMemoryUsageAlarmRatio = "tidb_memory_usage_alarm_ratio"

	// TiDBEnableRateLimitAction indicates whether enabled ratelimit action
	TiDBEnableRateLimitAction = "tidb_enable_rate_limit_action"

	// TiDBEnableAsyncCommit indicates whether to enable the async commit feature.
	TiDBEnableAsyncCommit = "tidb_enable_async_commit"

	// TiDBEnable1PC indicates whether to enable the one-phase commit feature.
	TiDBEnable1PC = "tidb_enable_1pc"

	// TiDBGuaranteeLinearizability indicates whether to guarantee linearizability.
	TiDBGuaranteeLinearizability = "tidb_guarantee_linearizability"

	// TiDBAnalyzeVersion indicates how tidb collects the analyzed statistics and how use to it.
	TiDBAnalyzeVersion = "tidb_analyze_version"

	// TiDBEnableIndexMergeJoin indicates whether to enable index merge join.
	TiDBEnableIndexMergeJoin = "tidb_enable_index_merge_join"

	// TiDBTrackAggregateMemoryUsage indicates whether track the memory usage of aggregate function.
	TiDBTrackAggregateMemoryUsage = "tidb_track_aggregate_memory_usage"

	// TiDBEnableExchangePartition indicates whether to enable exchange partition.
	TiDBEnableExchangePartition = "tidb_enable_exchange_partition"

	// TiDBAllowFallbackToTiKV indicates the engine types whose unavailability triggers fallback to TiKV.
	// Now we only support TiFlash.
	TiDBAllowFallbackToTiKV = "tidb_allow_fallback_to_tikv"

	// TiDBEnableTopSQL indicates whether the top SQL is enabled.
	TiDBEnableTopSQL = "tidb_enable_top_sql"

	// TiDBTopSQLMaxTimeSeriesCount indicates the max number of statements been collected in each time series.
	TiDBTopSQLMaxTimeSeriesCount = "tidb_top_sql_max_time_series_count"

	// TiDBTopSQLMaxMetaCount indicates the max capacity of the collect meta per second.
	TiDBTopSQLMaxMetaCount = "tidb_top_sql_max_meta_count"

	// TiDBEnableLocalTxn indicates whether to enable Local Txn.
	TiDBEnableLocalTxn = "tidb_enable_local_txn"

	// TiDBTSOClientBatchMaxWaitTime indicates the max value of the TSO Batch Wait interval time of PD client.
	TiDBTSOClientBatchMaxWaitTime = "tidb_tso_client_batch_max_wait_time"

	// TiDBTxnCommitBatchSize is used to control the batch size of transaction commit related requests sent by TiDB to TiKV.
	// If a single transaction has a large amount of writes, you can increase the batch size to improve the batch effect,
	// setting too large will exceed TiKV's raft-entry-max-size limit and cause commit failure.
	TiDBTxnCommitBatchSize = "tidb_txn_commit_batch_size"

	// TiDBEnableTSOFollowerProxy indicates whether to enable the TSO Follower Proxy feature of PD client.
	TiDBEnableTSOFollowerProxy = "tidb_enable_tso_follower_proxy"

	// TiDBEnableOrderedResultMode indicates if stabilize query results.
	TiDBEnableOrderedResultMode = "tidb_enable_ordered_result_mode"

	// TiDBRemoveOrderbyInSubquery indicates whether to remove ORDER BY in subquery.
	TiDBRemoveOrderbyInSubquery = "tidb_remove_orderby_in_subquery"

	// TiDBEnablePseudoForOutdatedStats indicates whether use pseudo for outdated stats
	TiDBEnablePseudoForOutdatedStats = "tidb_enable_pseudo_for_outdated_stats"

	// TiDBRegardNULLAsPoint indicates whether regard NULL as point when optimizing
	TiDBRegardNULLAsPoint = "tidb_regard_null_as_point"

	// TiDBTmpTableMaxSize indicates the max memory size of temporary tables.
	TiDBTmpTableMaxSize = "tidb_tmp_table_max_size"

	// TiDBEnableLegacyInstanceScope indicates if instance scope can be set with SET SESSION.
	TiDBEnableLegacyInstanceScope = "tidb_enable_legacy_instance_scope"

	// TiDBTableCacheLease indicates the read lock lease of a cached table.
	TiDBTableCacheLease = "tidb_table_cache_lease"

	// TiDBStatsLoadSyncWait indicates the time sql execution will sync-wait for stats load.
	TiDBStatsLoadSyncWait = "tidb_stats_load_sync_wait"

	// TiDBEnableMutationChecker indicates whether to check data consistency for mutations
	TiDBEnableMutationChecker = "tidb_enable_mutation_checker"
	// TiDBTxnAssertionLevel indicates how strict the assertion will be, which helps to detect and preventing data &
	// index inconsistency problems.
	TiDBTxnAssertionLevel = "tidb_txn_assertion_level"

	// TiDBIgnorePreparedCacheCloseStmt indicates whether to ignore close-stmt commands for prepared statements.
	TiDBIgnorePreparedCacheCloseStmt = "tidb_ignore_prepared_cache_close_stmt"

	// TiDBEnableNewCostInterface is a internal switch to indicates whether to use the new cost calculation interface.
	TiDBEnableNewCostInterface = "tidb_enable_new_cost_interface"

	// TiDBBatchPendingTiFlashCount indicates the maximum count of non-available TiFlash tables.
	TiDBBatchPendingTiFlashCount = "tidb_batch_pending_tiflash_count"

	// TiDBQueryLogMaxLen is used to set the max length of the query in the log.
	TiDBQueryLogMaxLen = "tidb_query_log_max_len"

	// TiDBNonTransactionalIgnoreError is used to ignore error in non-transactional DMLs.
	// When set to false, a non-transactional DML returns when it meets the first error.
	// When set to true, a non-transactional DML finishes all batches even if errors are met in some batches.
	TiDBNonTransactionalIgnoreError = "tidb_nontransactional_ignore_error"
)

// TiDB vars that have only global scope

const (
	// TiDBGCEnable turns garbage collection on or OFF
	TiDBGCEnable = "tidb_gc_enable"
	// TiDBGCRunInterval sets the interval that GC runs
	TiDBGCRunInterval = "tidb_gc_run_interval"
	// TiDBGCLifetime sets the retention window of older versions
	TiDBGCLifetime = "tidb_gc_life_time"
	// TiDBGCConcurrency sets the concurrency of garbage collection. -1 = AUTO value
	TiDBGCConcurrency = "tidb_gc_concurrency"
	// TiDBGCScanLockMode enables the green GC feature (default)
	TiDBGCScanLockMode = "tidb_gc_scan_lock_mode"
	// TiDBGCMaxWaitTime sets max time for gc advances the safepoint delayed by active transactions
	TiDBGCMaxWaitTime = "tidb_gc_max_wait_time"
	// TiDBEnableEnhancedSecurity restricts SUPER users from certain operations.
	TiDBEnableEnhancedSecurity = "tidb_enable_enhanced_security"
	// TiDBEnableHistoricalStats enables the historical statistics feature (default off)
	TiDBEnableHistoricalStats = "tidb_enable_historical_stats"
	// TiDBPersistAnalyzeOptions persists analyze options for later analyze and auto-analyze
	TiDBPersistAnalyzeOptions = "tidb_persist_analyze_options"
	// TiDBEnableColumnTracking enables collecting predicate columns.
	TiDBEnableColumnTracking = "tidb_enable_column_tracking"
	// TiDBDisableColumnTrackingTime records the last time TiDBEnableColumnTracking is set off.
	// It is used to invalidate the collected predicate columns after turning off TiDBEnableColumnTracking, which avoids physical deletion.
	// It doesn't have cache in memory, and we directly get/set the variable value from/to mysql.tidb.
	TiDBDisableColumnTrackingTime = "tidb_disable_column_tracking_time"
	// TiDBStatsLoadPseudoTimeout indicates whether to fallback to pseudo stats after load timeout.
	TiDBStatsLoadPseudoTimeout = "tidb_stats_load_pseudo_timeout"
	// TiDBMemQuotaBindingCache indicates the memory quota for the bind cache.
	TiDBMemQuotaBindingCache = "tidb_mem_quota_binding_cache"
	// TiDBRCReadCheckTS indicates the tso optimization for read-consistency read is enabled.
	TiDBRCReadCheckTS = "tidb_rc_read_check_ts"
	// TiDBMemQuotaAnalyze indicates the memory quota for all analyze jobs.
	TiDBMemQuotaAnalyze = "tidb_mem_quota_analyze"
)

// TiDB intentional limits
// Can be raised in the future.

const (
	// MaxConfigurableConcurrency is the maximum number of "threads" (goroutines) that can be specified
	// for any type of configuration item that has concurrent workers.
	MaxConfigurableConcurrency = 256
)

// Default TiDB system variable values.
const (
	DefHostname                                  = "localhost"
	DefIndexLookupConcurrency                    = ConcurrencyUnset
	DefIndexLookupJoinConcurrency                = ConcurrencyUnset
	DefIndexSerialScanConcurrency                = 1
	DefIndexJoinBatchSize                        = 25000
	DefIndexLookupSize                           = 20000
	DefDistSQLScanConcurrency                    = 15
	DefBuildStatsConcurrency                     = 4
	DefAutoAnalyzeRatio                          = 0.5
	DefAutoAnalyzeStartTime                      = "00:00 +0000"
	DefAutoAnalyzeEndTime                        = "23:59 +0000"
	DefAutoIncrementIncrement                    = 1
	DefAutoIncrementOffset                       = 1
	DefChecksumTableConcurrency                  = 4
	DefSkipUTF8Check                             = false
	DefSkipASCIICheck                            = false
	DefOptAggPushDown                            = false
	DefOptCartesianBCJ                           = 1
	DefOptMPPOuterJoinFixedBuildSide             = false
	DefOptWriteRowID                             = false
	DefOptEnableCorrelationAdjustment            = true
	DefOptLimitPushDownThreshold                 = 100
	DefOptCorrelationThreshold                   = 0.9
	DefOptCorrelationExpFactor                   = 1
	DefOptCPUFactor                              = 3.0
	DefOptCopCPUFactor                           = 3.0
	DefOptTiFlashConcurrencyFactor               = 24.0
	DefOptNetworkFactor                          = 1.0
	DefOptScanFactor                             = 1.5
	DefOptDescScanFactor                         = 3.0
	DefOptSeekFactor                             = 20.0
	DefOptMemoryFactor                           = 0.001
	DefOptDiskFactor                             = 1.5
	DefOptConcurrencyFactor                      = 3.0
	DefOptInSubqToJoinAndAgg                     = true
	DefOptPreferRangeScan                        = false
	DefBatchInsert                               = false
	DefBatchDelete                               = false
	DefBatchCommit                               = false
	DefCurretTS                                  = 0
	DefInitChunkSize                             = 32
	DefMaxChunkSize                              = 1024
	DefDMLBatchSize                              = 0
	DefMaxPreparedStmtCount                      = -1
	DefWaitTimeout                               = 28800
	DefTiDBMemQuotaApplyCache                    = 32 << 20 // 32MB.
	DefTiDBMemQuotaBindingCache                  = 64 << 20 // 64MB.
	DefTiDBGeneralLog                            = false
	DefTiDBPProfSQLCPU                           = 0
	DefTiDBRetryLimit                            = 10
	DefTiDBDisableTxnAutoRetry                   = true
	DefTiDBConstraintCheckInPlace                = false
	DefTiDBHashJoinConcurrency                   = ConcurrencyUnset
	DefTiDBProjectionConcurrency                 = ConcurrencyUnset
	DefBroadcastJoinThresholdSize                = 100 * 1024 * 1024
	DefBroadcastJoinThresholdCount               = 10 * 1024
	DefTiDBOptimizerSelectivityLevel             = 0
	DefTiDBOptimizerEnableNewOFGB                = false
	DefTiDBAllowBatchCop                         = 1
	DefTiDBAllowMPPExecution                     = true
	DefTiDBHashExchangeWithNewCollation          = true
	DefTiDBEnforceMPPExecution                   = false
	DefTiDBMPPStoreFailTTL                       = "60s"
	DefTiDBTxnMode                               = ""
	DefTiDBRowFormatV1                           = 1
	DefTiDBRowFormatV2                           = 2
	DefTiDBDDLReorgWorkerCount                   = 4
	DefTiDBDDLReorgBatchSize                     = 256
	DefTiDBDDLErrorCountLimit                    = 512
	DefTiDBMaxDeltaSchemaCount                   = 1024
	DefTiDBChangeMultiSchema                     = false
	DefTiDBPointGetCache                         = false
	DefTiDBPlacementMode                         = PlacementModeStrict
	DefTiDBEnableAutoIncrementInGenerated        = false
	DefTiDBHashAggPartialConcurrency             = ConcurrencyUnset
	DefTiDBHashAggFinalConcurrency               = ConcurrencyUnset
	DefTiDBWindowConcurrency                     = ConcurrencyUnset
	DefTiDBMergeJoinConcurrency                  = 1 // disable optimization by default
	DefTiDBStreamAggConcurrency                  = 1
	DefTiDBForcePriority                         = mysql.NoPriority
	DefEnableWindowFunction                      = true
	DefEnablePipelinedWindowFunction             = true
	DefEnableStrictDoubleTypeCheck               = true
	DefEnableVectorizedExpression                = true
	DefTiDBOptJoinReorderThreshold               = 0
	DefTiDBDDLSlowOprThreshold                   = 300
	DefTiDBUseFastAnalyze                        = false
	DefTiDBSkipIsolationLevelCheck               = false
	DefTiDBExpensiveQueryTimeThreshold           = 60 // 60s
	DefTiDBScatterRegion                         = false
	DefTiDBWaitSplitRegionFinish                 = true
	DefWaitSplitRegionTimeout                    = 300 // 300s
	DefTiDBEnableNoopFuncs                       = Off
	DefTiDBAllowRemoveAutoInc                    = false
	DefTiDBUsePlanBaselines                      = true
	DefTiDBEvolvePlanBaselines                   = false
	DefTiDBEvolvePlanTaskMaxTime                 = 600 // 600s
	DefTiDBEvolvePlanTaskStartTime               = "00:00 +0000"
	DefTiDBEvolvePlanTaskEndTime                 = "23:59 +0000"
	DefInnodbLockWaitTimeout                     = 50 // 50s
	DefTiDBStoreLimit                            = 0
	DefTiDBMetricSchemaStep                      = 60 // 60s
	DefTiDBMetricSchemaRangeDuration             = 60 // 60s
	DefTiDBFoundInPlanCache                      = false
	DefTiDBFoundInBinding                        = false
	DefTiDBEnableCollectExecutionInfo            = true
	DefTiDBAllowAutoRandExplicitInsert           = false
	DefTiDBEnableClusteredIndex                  = ClusteredIndexDefModeIntOnly
	DefTiDBRedactLog                             = false
	DefTiDBRestrictedReadOnly                    = false
	DefTiDBSuperReadOnly                         = false
	DefTiDBShardAllocateStep                     = math.MaxInt64
	DefTiDBEnableTelemetry                       = true
	DefTiDBEnableParallelApply                   = false
	DefTiDBEnableAmendPessimisticTxn             = false
	DefTiDBPartitionPruneMode                    = "static"
	DefTiDBEnableRateLimitAction                 = true
	DefTiDBEnableAsyncCommit                     = false
	DefTiDBEnable1PC                             = false
	DefTiDBGuaranteeLinearizability              = true
	DefTiDBAnalyzeVersion                        = 2
	DefTiDBEnableIndexMergeJoin                  = false
	DefTiDBTrackAggregateMemoryUsage             = true
	DefTiDBEnableExchangePartition               = false
	DefCTEMaxRecursionDepth                      = 1000
	DefTiDBTmpTableMaxSize                       = 64 << 20 // 64MB.
	DefTiDBEnableLocalTxn                        = false
	DefTiDBTSOClientBatchMaxWaitTime             = 0.0 // 0ms
	DefTiDBEnableTSOFollowerProxy                = false
	DefTiDBEnableOrderedResultMode               = false
	DefTiDBEnablePseudoForOutdatedStats          = true
	DefTiDBRegardNULLAsPoint                     = true
	DefEnablePlacementCheck                      = true
	DefTimestamp                                 = "0"
	DefTiDBEnableStmtSummary                     = true
	DefTiDBStmtSummaryInternalQuery              = false
	DefTiDBStmtSummaryRefreshInterval            = 1800
	DefTiDBStmtSummaryHistorySize                = 24
	DefTiDBStmtSummaryMaxStmtCount               = 3000
	DefTiDBStmtSummaryMaxSQLLength               = 4096
	DefTiDBCapturePlanBaseline                   = Off
	DefTiDBEnableIndexMerge                      = true
	DefEnableLegacyInstanceScope                 = true
	DefTiDBTableCacheLease                       = 3 // 3s
	DefTiDBPersistAnalyzeOptions                 = true
	DefTiDBEnableColumnTracking                  = false
	DefTiDBStatsLoadSyncWait                     = 0
	DefTiDBStatsLoadPseudoTimeout                = false
	DefSysdateIsNow                              = false
	DefTiDBEnableMutationChecker                 = false
	DefTiDBTxnAssertionLevel                     = AssertionOffStr
	DefTiDBIgnorePreparedCacheCloseStmt          = false
	DefTiDBBatchPendingTiFlashCount              = 4000
	DefRCReadCheckTS                             = false
	DefTiDBRemoveOrderbyInSubquery               = false
	DefTiDBReadStaleness                         = 0
	DefTiDBGCMaxWaitTime                         = 24 * 60 * 60
	DefMaxAllowedPacket                   uint64 = 67108864
	DefTiDBMemQuotaQuery                         = 1073741824 // 1GB
	DefTiDBQueryLogMaxLen                        = 4096
<<<<<<< HEAD
	DefTiDBMemQuotaAnalyze                       = -1
=======
	DefTiDBBatchDMLIgnoreError                   = false
>>>>>>> 45415f45
)

// Process global variables.
var (
	ProcessGeneralLog           = atomic.NewBool(false)
	GlobalLogMaxDays            = atomic.NewInt32(int32(config.GetGlobalConfig().Log.File.MaxDays))
	QueryLogMaxLen              = atomic.NewInt32(DefTiDBQueryLogMaxLen)
	EnablePProfSQLCPU           = atomic.NewBool(false)
	ddlReorgWorkerCounter int32 = DefTiDBDDLReorgWorkerCount
	ddlReorgBatchSize     int32 = DefTiDBDDLReorgBatchSize
	ddlErrorCountlimit    int64 = DefTiDBDDLErrorCountLimit
	ddlReorgRowFormat     int64 = DefTiDBRowFormatV2
	maxDeltaSchemaCount   int64 = DefTiDBMaxDeltaSchemaCount
	// MaxDDLReorgBatchSize is exported for testing.
	MaxDDLReorgBatchSize int32 = 10240
	MinDDLReorgBatchSize int32 = 32
	// DDLSlowOprThreshold is the threshold for ddl slow operations, uint is millisecond.
	DDLSlowOprThreshold                   = config.GetGlobalConfig().Instance.DDLSlowOprThreshold
	ForcePriority                         = int32(DefTiDBForcePriority)
	MaxOfMaxAllowedPacket          uint64 = 1073741824
	ExpensiveQueryTimeThreshold    uint64 = DefTiDBExpensiveQueryTimeThreshold
	MinExpensiveQueryTimeThreshold uint64 = 10 // 10s
	DefExecutorConcurrency                = 5
	MemoryUsageAlarmRatio                 = atomic.NewFloat64(config.GetGlobalConfig().Instance.MemoryUsageAlarmRatio)
	EnableLocalTxn                        = atomic.NewBool(DefTiDBEnableLocalTxn)
	MaxTSOBatchWaitInterval               = atomic.NewFloat64(DefTiDBTSOClientBatchMaxWaitTime)
	EnableTSOFollowerProxy                = atomic.NewBool(DefTiDBEnableTSOFollowerProxy)
	RestrictedReadOnly                    = atomic.NewBool(DefTiDBRestrictedReadOnly)
	VarTiDBSuperReadOnly                  = atomic.NewBool(DefTiDBSuperReadOnly)
	PersistAnalyzeOptions                 = atomic.NewBool(DefTiDBPersistAnalyzeOptions)
	TableCacheLease                       = atomic.NewInt64(DefTiDBTableCacheLease)
	EnableColumnTracking                  = atomic.NewBool(DefTiDBEnableColumnTracking)
	StatsLoadSyncWait                     = atomic.NewInt64(DefTiDBStatsLoadSyncWait)
	StatsLoadPseudoTimeout                = atomic.NewBool(DefTiDBStatsLoadPseudoTimeout)
	MemQuotaBindingCache                  = atomic.NewInt64(DefTiDBMemQuotaBindingCache)
	GCMaxWaitTime                         = atomic.NewInt64(DefTiDBGCMaxWaitTime)
)

var (
	// SetMemQuotaAnalyze is the func registered by global/subglobal tracker to set memory quota.
	SetMemQuotaAnalyze func(quota int64) = nil
	// GetMemQuotaAnalyze is the func registered by global/subglobal tracker to get memory quota.
	GetMemQuotaAnalyze func() int64 = nil
)<|MERGE_RESOLUTION|>--- conflicted
+++ resolved
@@ -848,11 +848,8 @@
 	DefMaxAllowedPacket                   uint64 = 67108864
 	DefTiDBMemQuotaQuery                         = 1073741824 // 1GB
 	DefTiDBQueryLogMaxLen                        = 4096
-<<<<<<< HEAD
+	DefTiDBBatchDMLIgnoreError                   = false
 	DefTiDBMemQuotaAnalyze                       = -1
-=======
-	DefTiDBBatchDMLIgnoreError                   = false
->>>>>>> 45415f45
 )
 
 // Process global variables.
