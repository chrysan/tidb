--- conflicted
+++ resolved
@@ -938,11 +938,8 @@
 	DefTiDBPrepPlanCacheSize                     = 100
 	DefTiDBPrepPlanCacheMemoryGuardRatio         = 0.1
 	DefTiDBEnableConcurrentDDL                   = true
-<<<<<<< HEAD
+	DefTiDBSimplifiedMetrics                     = false
 	DefTiDBEnableGCMemoryTrack                   = true
-=======
-	DefTiDBSimplifiedMetrics                     = false
->>>>>>> 837e2640
 )
 
 // Process global variables.
@@ -990,7 +987,7 @@
 	EnablePreparedPlanCache           = atomic.NewBool(DefTiDBEnablePrepPlanCache)
 	PreparedPlanCacheSize             = atomic.NewUint64(DefTiDBPrepPlanCacheSize)
 	PreparedPlanCacheMemoryGuardRatio = atomic.NewFloat64(DefTiDBPrepPlanCacheMemoryGuardRatio)
-	EnableConcurrentDDL               = atomic.NewBool(DefTiDBEnableGCMemoryTrack)
+	EnableConcurrentDDL               = atomic.NewBool(DefTiDBEnableConcurrentDDL)
 )
 
 var (
