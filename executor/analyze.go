// Copyright 2017 PingCAP, Inc.
//
// Licensed under the Apache License, Version 2.0 (the "License");
// you may not use this file except in compliance with the License.
// You may obtain a copy of the License at
//
//     http://www.apache.org/licenses/LICENSE-2.0
//
// Unless required by applicable law or agreed to in writing, software
// distributed under the License is distributed on an "AS IS" BASIS,
// WITHOUT WARRANTIES OR CONDITIONS OF ANY KIND, either express or implied.
// See the License for the specific language governing permissions and
// limitations under the License.

package executor

import (
	"bytes"
	"context"
	"fmt"
	"math"
	"math/rand"
	"runtime"
	"sort"
	"strconv"
	"strings"
	"sync"
	"sync/atomic"
	"time"
	"unsafe"

	"github.com/pingcap/errors"
	"github.com/pingcap/failpoint"
	"github.com/pingcap/tidb/config"
	"github.com/pingcap/tidb/distsql"
	"github.com/pingcap/tidb/domain"
	"github.com/pingcap/tidb/expression"
	"github.com/pingcap/tidb/infoschema"
	"github.com/pingcap/tidb/kv"
	"github.com/pingcap/tidb/metrics"
	"github.com/pingcap/tidb/parser/ast"
	"github.com/pingcap/tidb/parser/model"
	"github.com/pingcap/tidb/parser/mysql"
	"github.com/pingcap/tidb/parser/terror"
	"github.com/pingcap/tidb/planner/core"
	"github.com/pingcap/tidb/sessionctx"
	"github.com/pingcap/tidb/sessionctx/variable"
	"github.com/pingcap/tidb/statistics"
	"github.com/pingcap/tidb/statistics/handle"
	derr "github.com/pingcap/tidb/store/driver/error"
	"github.com/pingcap/tidb/table"
	"github.com/pingcap/tidb/tablecodec"
	"github.com/pingcap/tidb/types"
	"github.com/pingcap/tidb/util"
	"github.com/pingcap/tidb/util/chunk"
	"github.com/pingcap/tidb/util/codec"
	"github.com/pingcap/tidb/util/collate"
	"github.com/pingcap/tidb/util/logutil"
	"github.com/pingcap/tidb/util/mathutil"
	"github.com/pingcap/tidb/util/memory"
	"github.com/pingcap/tidb/util/ranger"
	"github.com/pingcap/tidb/util/sqlexec"
	"github.com/pingcap/tidb/util/timeutil"
	"github.com/pingcap/tipb/go-tipb"
	"github.com/tikv/client-go/v2/tikv"
	atomicutil "go.uber.org/atomic"
	"go.uber.org/zap"
)

var _ Executor = &AnalyzeExec{}

// AnalyzeExec represents Analyze executor.
type AnalyzeExec struct {
	baseExecutor
	tasks      []*analyzeTask
	wg         util.WaitGroupWrapper
	opts       map[ast.AnalyzeOptionType]uint64
	OptionsMap map[int64]core.V2AnalyzeOptions
}

var (
	// RandSeed is the seed for randing package.
	// It's public for test.
	RandSeed = int64(1)
)

const (
	maxRegionSampleSize = 1000
	maxSketchSize       = 10000
)

// Next implements the Executor Next interface.
func (e *AnalyzeExec) Next(ctx context.Context, req *chunk.Chunk) error {
	concurrency, err := getBuildStatsConcurrency(e.ctx)
	if err != nil {
		return err
	}
	taskCh := make(chan *analyzeTask, len(e.tasks))
	resultsCh := make(chan *statistics.AnalyzeResults, len(e.tasks))
	if len(e.tasks) < concurrency {
		concurrency = len(e.tasks)
	}
	for i := 0; i < concurrency; i++ {
		e.wg.Run(func() { e.analyzeWorker(taskCh, resultsCh) })
	}
	for _, task := range e.tasks {
		AddNewAnalyzeJob(e.ctx, task.job)
	}
	failpoint.Inject("mockKillPendingAnalyzeJob", func() {
		dom := domain.GetDomain(e.ctx)
		dom.SysProcTracker().KillSysProcess(util.GetAutoAnalyzeProcID(dom.ServerID))
	})
	for _, task := range e.tasks {
		taskCh <- task
	}
	close(taskCh)
	e.wg.Wait()
	close(resultsCh)

	statsHandle := domain.GetDomain(e.ctx).StatsHandle()
	panicCnt := 0

	pruneMode := variable.PartitionPruneMode(e.ctx.GetSessionVars().PartitionPruneMode.Load())
	// needGlobalStats used to indicate whether we should merge the partition-level stats to global-level stats.
	needGlobalStats := pruneMode == variable.Dynamic
	type globalStatsKey struct {
		tableID int64
		indexID int64
	}
	type globalStatsInfo struct {
		isIndex int
		// When the `isIndex == 0`, histIDs will be the column IDs.
		// Otherwise, histIDs will only contain the index ID.
		histIDs      []int64
		statsVersion int
	}
	// globalStatsMap is a map used to store which partition tables and the corresponding indexes need global-level stats.
	// The meaning of key in map is the structure that used to store the tableID and indexID.
	// The meaning of value in map is some additional information needed to build global-level stats.
	globalStatsMap := make(map[globalStatsKey]globalStatsInfo)
	finishJobWithLogFn := func(ctx context.Context, job *statistics.AnalyzeJob, analyzeErr error) {
		FinishAnalyzeJob(e.ctx, job, analyzeErr)
		if job != nil {
			var state string
			if analyzeErr != nil {
				state = statistics.AnalyzeFailed
			} else {
				state = statistics.AnalyzeFinished
			}
			logutil.Logger(ctx).Info(fmt.Sprintf("analyze table `%s`.`%s` has %s", job.DBName, job.TableName, state),
				zap.String("partition", job.PartitionName),
				zap.String("job info", job.JobInfo),
				zap.Time("start time", job.StartTime),
				zap.Time("end time", job.EndTime),
				zap.String("cost", job.EndTime.Sub(job.StartTime).String()))
		}
	}
	for panicCnt < concurrency {
		results, ok := <-resultsCh
		if !ok {
			break
		}
		if results.Err != nil {
			err = results.Err
			if isAnalyzeWorkerPanic(err) {
				panicCnt++
			} else {
				logutil.Logger(ctx).Error("analyze failed", zap.Error(err))
			}
			finishJobWithLogFn(ctx, results.Job, err)
			continue
		}
		if results.TableID.IsPartitionTable() && needGlobalStats {
			for _, result := range results.Ars {
				if result.IsIndex == 0 {
					// If it does not belong to the statistics of index, we need to set it to -1 to distinguish.
					globalStatsID := globalStatsKey{tableID: results.TableID.TableID, indexID: int64(-1)}
					histIDs := make([]int64, 0, len(result.Hist))
					for _, hg := range result.Hist {
						// It's normal virtual column, skip.
						if hg == nil {
							continue
						}
						histIDs = append(histIDs, hg.ID)
					}
					globalStatsMap[globalStatsID] = globalStatsInfo{isIndex: result.IsIndex, histIDs: histIDs, statsVersion: results.StatsVer}
				} else {
					for _, hg := range result.Hist {
						globalStatsID := globalStatsKey{tableID: results.TableID.TableID, indexID: hg.ID}
						globalStatsMap[globalStatsID] = globalStatsInfo{isIndex: result.IsIndex, histIDs: []int64{hg.ID}, statsVersion: results.StatsVer}
					}
				}
			}
		}
		if err1 := statsHandle.SaveTableStatsToStorage(results, results.TableID.IsPartitionTable() && needGlobalStats); err1 != nil {
			err = err1
			logutil.Logger(ctx).Error("save table stats to storage failed", zap.Error(err))
			finishJobWithLogFn(ctx, results.Job, err)
		} else {
			finishJobWithLogFn(ctx, results.Job, nil)
			// Dump stats to historical storage.
			if err := e.recordHistoricalStats(results.TableID.TableID); err != nil {
				logutil.BgLogger().Error("record historical stats failed", zap.Error(err))
			}
		}
	}
	for _, task := range e.tasks {
		if task.colExec != nil && task.colExec.memTracker != nil {
			task.colExec.memTracker.Detach()
		}
	}
	failpoint.Inject("mockKillFinishedAnalyzeJob", func() {
		dom := domain.GetDomain(e.ctx)
		dom.SysProcTracker().KillSysProcess(util.GetAutoAnalyzeProcID(dom.ServerID))
	})
	if err != nil {
		return err
	}
	if needGlobalStats {
		for globalStatsID, info := range globalStatsMap {
			globalOpts := e.opts
			if e.OptionsMap != nil {
				if v2Options, ok := e.OptionsMap[globalStatsID.tableID]; ok {
					globalOpts = v2Options.FilledOpts
				}
			}
			globalStats, err := statsHandle.MergePartitionStats2GlobalStatsByTableID(e.ctx, globalOpts, e.ctx.GetInfoSchema().(infoschema.InfoSchema), globalStatsID.tableID, info.isIndex, info.histIDs)
			if err != nil {
				if types.ErrPartitionStatsMissing.Equal(err) {
					// When we find some partition-level stats are missing, we need to report warning.
					e.ctx.GetSessionVars().StmtCtx.AppendWarning(err)
					continue
				}
				return err
			}
			for i := 0; i < globalStats.Num; i++ {
				hg, cms, topN, fms := globalStats.Hg[i], globalStats.Cms[i], globalStats.TopN[i], globalStats.Fms[i]
				// fms for global stats doesn't need to dump to kv.
				err = statsHandle.SaveStatsToStorage(globalStatsID.tableID, globalStats.Count, info.isIndex, hg, cms, topN, fms, info.statsVersion, 1, false, true)
				if err != nil {
					logutil.Logger(ctx).Error("save global-level stats to storage failed", zap.Error(err))
				}
				// Dump stats to historical storage.
				if err := e.recordHistoricalStats(globalStatsID.tableID); err != nil {
					logutil.BgLogger().Error("record historical stats failed", zap.Error(err))
				}
			}
		}
	}
	err = e.saveAnalyzeOptsV2()
	if err != nil {
		e.ctx.GetSessionVars().StmtCtx.AppendWarning(err)
	}
	if e.ctx.GetSessionVars().InRestrictedSQL {
		return statsHandle.Update(e.ctx.GetInfoSchema().(infoschema.InfoSchema))
	}
	return statsHandle.Update(e.ctx.GetInfoSchema().(infoschema.InfoSchema), handle.WithTableStatsByQuery())
}

func (e *AnalyzeExec) saveAnalyzeOptsV2() error {
	if !variable.PersistAnalyzeOptions.Load() || len(e.OptionsMap) == 0 {
		return nil
	}
	sql := new(strings.Builder)
	sqlexec.MustFormatSQL(sql, "REPLACE INTO mysql.analyze_options (table_id,sample_num,sample_rate,buckets,topn,column_choice,column_ids) VALUES ")
	idx := 0
	for _, opts := range e.OptionsMap {
		sampleNum := opts.RawOpts[ast.AnalyzeOptNumSamples]
		sampleRate := float64(0)
		if val, ok := opts.RawOpts[ast.AnalyzeOptSampleRate]; ok {
			sampleRate = math.Float64frombits(val)
		}
		buckets := opts.RawOpts[ast.AnalyzeOptNumBuckets]
		topn := int64(-1)
		if val, ok := opts.RawOpts[ast.AnalyzeOptNumTopN]; ok {
			topn = int64(val)
		}
		colChoice := opts.ColChoice.String()
		colIDs := make([]string, len(opts.ColumnList))
		for i, colInfo := range opts.ColumnList {
			colIDs[i] = strconv.FormatInt(colInfo.ID, 10)
		}
		colIDStrs := strings.Join(colIDs, ",")
		sqlexec.MustFormatSQL(sql, "(%?,%?,%?,%?,%?,%?,%?)", opts.PhyTableID, sampleNum, sampleRate, buckets, topn, colChoice, colIDStrs)
		if idx < len(e.OptionsMap)-1 {
			sqlexec.MustFormatSQL(sql, ",")
		}
		idx += 1
	}
	exec := e.ctx.(sqlexec.RestrictedSQLExecutor)
	_, _, err := exec.ExecRestrictedSQL(context.TODO(), nil, sql.String())
	if err != nil {
		return err
	}
	return nil
}

func (e *AnalyzeExec) recordHistoricalStats(tableID int64) error {
	statsHandle := domain.GetDomain(e.ctx).StatsHandle()
	historicalStatsEnabled, err := statsHandle.CheckHistoricalStatsEnable()
	if err != nil {
		return errors.Errorf("check tidb_enable_historical_stats failed: %v", err)
	}
	if !historicalStatsEnabled {
		return nil
	}

	is := domain.GetDomain(e.ctx).InfoSchema()
	tbl, existed := is.TableByID(tableID)
	if !existed {
		return errors.Errorf("cannot get table by id %d", tableID)
	}
	tblInfo := tbl.Meta()
	dbInfo, existed := is.SchemaByTable(tblInfo)
	if !existed {
		return errors.Errorf("cannot get DBInfo by TableID %d", tableID)
	}
	if _, err := statsHandle.RecordHistoricalStatsToStorage(dbInfo.Name.O, tblInfo); err != nil {
		return errors.Errorf("record table %s.%s's historical stats failed", dbInfo.Name.O, tblInfo.Name.O)
	}
	return nil
}

func getBuildStatsConcurrency(ctx sessionctx.Context) (int, error) {
	sessionVars := ctx.GetSessionVars()
	concurrency, err := variable.GetSessionOrGlobalSystemVar(sessionVars, variable.TiDBBuildStatsConcurrency)
	if err != nil {
		return 0, err
	}
	c, err := strconv.ParseInt(concurrency, 10, 64)
	return int(c), err
}

type taskType int

const (
	colTask taskType = iota
	idxTask
	fastTask
	pkIncrementalTask
	idxIncrementalTask
)

type analyzeTask struct {
	taskType           taskType
	idxExec            *AnalyzeIndexExec
	colExec            *AnalyzeColumnsExec
	fastExec           *AnalyzeFastExec
	idxIncrementalExec *analyzeIndexIncrementalExec
	colIncrementalExec *analyzePKIncrementalExec
	job                *statistics.AnalyzeJob
}

var errAnalyzeWorkerPanic = errors.New("analyze worker panic")
var errAnalyzeOOM = errors.Errorf("analyze panic due to memory quota exceeds, please try with smaller samplerate(refer to %d/count)", config.DefRowsForSampleRate)

func isAnalyzeWorkerPanic(err error) bool {
	return err == errAnalyzeWorkerPanic || err == errAnalyzeOOM
}

func getAnalyzePanicErr(r interface{}) error {
	if msg, ok := r.(string); ok && msg == globalPanicAnalyzeMemoryExceed {
		return errAnalyzeOOM
	}
	if err, ok := r.(error); ok {
		if err.Error() == globalPanicAnalyzeMemoryExceed {
			return errAnalyzeOOM
		}
		return err
	}
	return errAnalyzeWorkerPanic
}

func (e *AnalyzeExec) analyzeWorker(taskCh <-chan *analyzeTask, resultsCh chan<- *statistics.AnalyzeResults) {
	var task *analyzeTask
	defer func() {
		if r := recover(); r != nil {
			buf := make([]byte, 4096)
			stackSize := runtime.Stack(buf, false)
			buf = buf[:stackSize]
			logutil.BgLogger().Error("analyze worker panicked", zap.String("stack", string(buf)))
			metrics.PanicCounter.WithLabelValues(metrics.LabelAnalyze).Inc()
			resultsCh <- &statistics.AnalyzeResults{
				Err: getAnalyzePanicErr(r),
				Job: task.job,
			}
		}
	}()
	for {
		var ok bool
		task, ok = <-taskCh
		if !ok {
			break
		}
		StartAnalyzeJob(e.ctx, task.job)
		switch task.taskType {
		case colTask:
			resultsCh <- analyzeColumnsPushdown(task.colExec)
		case idxTask:
			resultsCh <- analyzeIndexPushdown(task.idxExec)
		case fastTask:
			resultsCh <- analyzeFastExec(task.fastExec)
		case pkIncrementalTask:
			resultsCh <- analyzePKIncremental(task.colIncrementalExec)
		case idxIncrementalTask:
			resultsCh <- analyzeIndexIncremental(task.idxIncrementalExec)
		}
	}
}

func analyzeIndexPushdown(idxExec *AnalyzeIndexExec) *statistics.AnalyzeResults {
	ranges := ranger.FullRange()
	// For single-column index, we do not load null rows from TiKV, so the built histogram would not include
	// null values, and its `NullCount` would be set by result of another distsql call to get null rows.
	// For multi-column index, we cannot define null for the rows, so we still use full range, and the rows
	// containing null fields would exist in built histograms. Note that, the `NullCount` of histograms for
	// multi-column index is always 0 then.
	if len(idxExec.idxInfo.Columns) == 1 {
		ranges = ranger.FullNotNullRange()
	}
	hist, cms, fms, topN, err := idxExec.buildStats(ranges, true)
	if err != nil {
		return &statistics.AnalyzeResults{Err: err, Job: idxExec.job}
	}
	var statsVer = statistics.Version1
	if idxExec.analyzePB.IdxReq.Version != nil {
		statsVer = int(*idxExec.analyzePB.IdxReq.Version)
	}
	result := &statistics.AnalyzeResult{
		Hist:    []*statistics.Histogram{hist},
		Cms:     []*statistics.CMSketch{cms},
		TopNs:   []*statistics.TopN{topN},
		Fms:     []*statistics.FMSketch{fms},
		IsIndex: 1,
	}
	cnt := hist.NullCount
	if hist.Len() > 0 {
		cnt += hist.Buckets[hist.Len()-1].Count
	}
	if topN.TotalCount() > 0 {
		cnt += int64(topN.TotalCount())
	}
	return &statistics.AnalyzeResults{
		TableID:  idxExec.tableID,
		Ars:      []*statistics.AnalyzeResult{result},
		Job:      idxExec.job,
		StatsVer: statsVer,
		Count:    cnt,
		Snapshot: idxExec.snapshot,
	}
}

type baseAnalyzeExec struct {
	ctx         sessionctx.Context
	tableID     statistics.AnalyzeTableID
	concurrency int
	analyzePB   *tipb.AnalyzeReq
	opts        map[ast.AnalyzeOptionType]uint64
	job         *statistics.AnalyzeJob
	snapshot    uint64
}

func analyzeIndexNDVPushDown(idxExec *AnalyzeIndexExec) *statistics.AnalyzeResults {
	ranges := ranger.FullRange()
	// For single-column index, we do not load null rows from TiKV, so the built histogram would not include
	// null values, and its `NullCount` would be set by result of another distsql call to get null rows.
	// For multi-column index, we cannot define null for the rows, so we still use full range, and the rows
	// containing null fields would exist in built histograms. Note that, the `NullCount` of histograms for
	// multi-column index is always 0 then.
	if len(idxExec.idxInfo.Columns) == 1 {
		ranges = ranger.FullNotNullRange()
	}
	fms, nullHist, err := idxExec.buildSimpleStats(ranges, len(idxExec.idxInfo.Columns) == 1)
	if err != nil {
		return &statistics.AnalyzeResults{Err: err, Job: idxExec.job}
	}
	result := &statistics.AnalyzeResult{
		Fms: []*statistics.FMSketch{fms},
		// We use histogram to get the Index's ID.
		Hist:    []*statistics.Histogram{statistics.NewHistogram(idxExec.idxInfo.ID, 0, 0, statistics.Version1, types.NewFieldType(mysql.TypeBlob), 0, 0)},
		IsIndex: 1,
	}
	r := &statistics.AnalyzeResults{
		TableID: idxExec.tableID,
		Ars:     []*statistics.AnalyzeResult{result},
		Job:     idxExec.job,
		// TODO: avoid reusing Version1.
		StatsVer: statistics.Version1,
	}
	if nullHist != nil && nullHist.Len() > 0 {
		r.Count = nullHist.Buckets[nullHist.Len()-1].Count
	}
	return r
}

// AnalyzeIndexExec represents analyze index push down executor.
type AnalyzeIndexExec struct {
	baseAnalyzeExec

	idxInfo        *model.IndexInfo
	isCommonHandle bool
	result         distsql.SelectResult
	countNullRes   distsql.SelectResult
}

// fetchAnalyzeResult builds and dispatches the `kv.Request` from given ranges, and stores the `SelectResult`
// in corresponding fields based on the input `isNullRange` argument, which indicates if the range is the
// special null range for single-column index to get the null count.
func (e *AnalyzeIndexExec) fetchAnalyzeResult(ranges []*ranger.Range, isNullRange bool) error {
	var builder distsql.RequestBuilder
	var kvReqBuilder *distsql.RequestBuilder
	if e.isCommonHandle && e.idxInfo.Primary {
		kvReqBuilder = builder.SetHandleRangesForTables(e.ctx.GetSessionVars().StmtCtx, []int64{e.tableID.GetStatisticsID()}, true, ranges, nil)
	} else {
		kvReqBuilder = builder.SetIndexRangesForTables(e.ctx.GetSessionVars().StmtCtx, []int64{e.tableID.GetStatisticsID()}, e.idxInfo.ID, ranges)
	}
	kvReqBuilder.SetResourceGroupTagger(e.ctx.GetSessionVars().StmtCtx.GetResourceGroupTagger())
	kvReq, err := kvReqBuilder.
		SetAnalyzeRequest(e.analyzePB).
		SetStartTS(e.snapshot).
		SetKeepOrder(true).
		SetConcurrency(e.concurrency).
		Build()
	if err != nil {
		return err
	}
	ctx := context.TODO()
	result, err := distsql.Analyze(ctx, e.ctx.GetClient(), kvReq, e.ctx.GetSessionVars().KVVars, e.ctx.GetSessionVars().InRestrictedSQL, e.ctx.GetSessionVars().StmtCtx)
	if err != nil {
		return err
	}
	if isNullRange {
		e.countNullRes = result
	} else {
		e.result = result
	}
	return nil
}

func (e *AnalyzeIndexExec) open(ranges []*ranger.Range, considerNull bool) error {
	err := e.fetchAnalyzeResult(ranges, false)
	if err != nil {
		return err
	}
	if considerNull && len(e.idxInfo.Columns) == 1 {
		ranges = ranger.NullRange()
		err = e.fetchAnalyzeResult(ranges, true)
		if err != nil {
			return err
		}
	}
	return nil
}

func updateIndexResult(
	ctx sessionctx.Context,
	resp *tipb.AnalyzeIndexResp,
	job *statistics.AnalyzeJob,
	hist *statistics.Histogram,
	cms *statistics.CMSketch,
	fms *statistics.FMSketch,
	topn *statistics.TopN,
	idxInfo *model.IndexInfo,
	numBuckets int,
	numTopN int,
	statsVer int,
) (
	*statistics.Histogram,
	*statistics.CMSketch,
	*statistics.FMSketch,
	*statistics.TopN,
	error,
) {
	var err error
	needCMS := cms != nil
	respHist := statistics.HistogramFromProto(resp.Hist)
	if job != nil {
		UpdateAnalyzeJob(ctx, job, int64(respHist.TotalRowCount()))
	}
	hist, err = statistics.MergeHistograms(ctx.GetSessionVars().StmtCtx, hist, respHist, numBuckets, statsVer)
	if err != nil {
		return nil, nil, nil, nil, err
	}
	if needCMS {
		if resp.Cms == nil {
			logutil.Logger(context.TODO()).Warn("nil CMS in response", zap.String("table", idxInfo.Table.O), zap.String("index", idxInfo.Name.O))
		} else {
			cm, tmpTopN := statistics.CMSketchAndTopNFromProto(resp.Cms)
			if err := cms.MergeCMSketch(cm); err != nil {
				return nil, nil, nil, nil, err
			}
			statistics.MergeTopNAndUpdateCMSketch(topn, tmpTopN, cms, uint32(numTopN))
		}
	}
	if fms != nil && resp.Collector != nil && resp.Collector.FmSketch != nil {
		fms.MergeFMSketch(statistics.FMSketchFromProto(resp.Collector.FmSketch))
	}
	return hist, cms, fms, topn, nil
}

func (e *AnalyzeIndexExec) buildStatsFromResult(result distsql.SelectResult, needCMS bool) (*statistics.Histogram, *statistics.CMSketch, *statistics.FMSketch, *statistics.TopN, error) {
	failpoint.Inject("buildStatsFromResult", func(val failpoint.Value) {
		if val.(bool) {
			failpoint.Return(nil, nil, nil, nil, errors.New("mock buildStatsFromResult error"))
		}
	})
	hist := &statistics.Histogram{}
	var cms *statistics.CMSketch
	var topn *statistics.TopN
	if needCMS {
		cms = statistics.NewCMSketch(int32(e.opts[ast.AnalyzeOptCMSketchDepth]), int32(e.opts[ast.AnalyzeOptCMSketchWidth]))
		topn = statistics.NewTopN(int(e.opts[ast.AnalyzeOptNumTopN]))
	}
	fms := statistics.NewFMSketch(maxSketchSize)
	statsVer := statistics.Version1
	if e.analyzePB.IdxReq.Version != nil {
		statsVer = int(*e.analyzePB.IdxReq.Version)
	}
	for {
		failpoint.Inject("mockKillRunningAnalyzeIndexJob", func() {
			dom := domain.GetDomain(e.ctx)
			dom.SysProcTracker().KillSysProcess(util.GetAutoAnalyzeProcID(dom.ServerID))
		})
		if atomic.LoadUint32(&e.ctx.GetSessionVars().Killed) == 1 {
			return nil, nil, nil, nil, errors.Trace(ErrQueryInterrupted)
		}
		failpoint.Inject("mockSlowAnalyzeIndex", func() {
			time.Sleep(1000 * time.Second)
		})
		data, err := result.NextRaw(context.TODO())
		if err != nil {
			return nil, nil, nil, nil, err
		}
		if data == nil {
			break
		}
		resp := &tipb.AnalyzeIndexResp{}
		err = resp.Unmarshal(data)
		if err != nil {
			return nil, nil, nil, nil, err
		}
		hist, cms, fms, topn, err = updateIndexResult(e.ctx, resp, e.job, hist, cms, fms, topn,
			e.idxInfo, int(e.opts[ast.AnalyzeOptNumBuckets]), int(e.opts[ast.AnalyzeOptNumTopN]), statsVer)
		if err != nil {
			return nil, nil, nil, nil, err
		}
	}
	if needCMS && topn.TotalCount() > 0 {
		hist.RemoveVals(topn.TopN)
	}
	if needCMS && cms != nil {
		cms.CalcDefaultValForAnalyze(uint64(hist.NDV))
	}
	return hist, cms, fms, topn, nil
}

func (e *AnalyzeIndexExec) buildStats(ranges []*ranger.Range, considerNull bool) (hist *statistics.Histogram, cms *statistics.CMSketch, fms *statistics.FMSketch, topN *statistics.TopN, err error) {
	if err = e.open(ranges, considerNull); err != nil {
		return nil, nil, nil, nil, err
	}
	defer func() {
		err1 := closeAll(e.result, e.countNullRes)
		if err == nil {
			err = err1
		}
	}()
	hist, cms, fms, topN, err = e.buildStatsFromResult(e.result, true)
	if err != nil {
		return nil, nil, nil, nil, err
	}
	if e.countNullRes != nil {
		nullHist, _, _, _, err := e.buildStatsFromResult(e.countNullRes, false)
		if err != nil {
			return nil, nil, nil, nil, err
		}
		if l := nullHist.Len(); l > 0 {
			hist.NullCount = nullHist.Buckets[l-1].Count
		}
	}
	hist.ID = e.idxInfo.ID
	return hist, cms, fms, topN, nil
}

func (e *AnalyzeIndexExec) buildSimpleStats(ranges []*ranger.Range, considerNull bool) (fms *statistics.FMSketch, nullHist *statistics.Histogram, err error) {
	if err = e.open(ranges, considerNull); err != nil {
		return nil, nil, err
	}
	defer func() {
		err1 := closeAll(e.result, e.countNullRes)
		if err == nil {
			err = err1
		}
	}()
	_, _, fms, _, err = e.buildStatsFromResult(e.result, false)
	if e.countNullRes != nil {
		nullHist, _, _, _, err := e.buildStatsFromResult(e.countNullRes, false)
		if err != nil {
			return nil, nil, err
		}
		if l := nullHist.Len(); l > 0 {
			return fms, nullHist, nil
		}
	}
	return fms, nil, nil
}

func analyzeColumnsPushdown(colExec *AnalyzeColumnsExec) *statistics.AnalyzeResults {
	var ranges []*ranger.Range
	if hc := colExec.handleCols; hc != nil {
		if hc.IsInt() {
			ranges = ranger.FullIntRange(mysql.HasUnsignedFlag(hc.GetCol(0).RetType.GetFlag()))
		} else {
			ranges = ranger.FullNotNullRange()
		}
	} else {
		ranges = ranger.FullIntRange(false)
	}
	collExtStats := colExec.ctx.GetSessionVars().EnableExtendedStats
	if colExec.StatsVersion == statistics.Version2 {
		specialIndexes := make([]*model.IndexInfo, 0, len(colExec.indexes))
		specialIndexesOffsets := make([]int, 0, len(colExec.indexes))
		for i, idx := range colExec.indexes {
			isSpecial := false
			for _, col := range idx.Columns {
				colInfo := colExec.colsInfo[col.Offset]
				isVirtualCol := colInfo.IsGenerated() && !colInfo.GeneratedStored
				isPrefixCol := col.Length != types.UnspecifiedLength
				if isVirtualCol || isPrefixCol {
					isSpecial = true
					break
				}
			}
			if isSpecial {
				specialIndexesOffsets = append(specialIndexesOffsets, i)
				specialIndexes = append(specialIndexes, idx)
			}
		}
		idxNDVPushDownCh := make(chan analyzeIndexNDVTotalResult, 1)
		// subIndexWorkerWg is better to be initialized in handleNDVForSpecialIndexes, however if we do so, golang would
		// report unexpected/unreasonable data race error on subIndexWorkerWg when running TestAnalyzeVirtualCol test
		// case with `-race` flag now.
		var wg util.WaitGroupWrapper
		wg.Run(func() {
			colExec.handleNDVForSpecialIndexes(specialIndexes, idxNDVPushDownCh)
		})
		defer wg.Wait()
		count, hists, topns, fmSketches, extStats, err := colExec.buildSamplingStats(ranges, collExtStats, specialIndexesOffsets, idxNDVPushDownCh)
		if err != nil {
<<<<<<< HEAD
			ReleaseMemory(colExec.memTracker, colExec.memTracker.BytesConsumed())
			TryGCIfNeeded(true)
=======
			colExec.memTracker.Consume(-colExec.memTracker.BytesConsumed())
>>>>>>> c841b8b0
			return &statistics.AnalyzeResults{Err: err, Job: colExec.job}
		}
		TryGCIfNeeded(true)
		cLen := len(colExec.analyzePB.ColReq.ColumnsInfo)
		colGroupResult := &statistics.AnalyzeResult{
			Hist:    hists[cLen:],
			TopNs:   topns[cLen:],
			Fms:     fmSketches[cLen:],
			IsIndex: 1,
		}
		// Discard stats of _tidb_rowid.
		// Because the process of analyzing will keep the order of results be the same as the colsInfo in the analyze task,
		// and in `buildAnalyzeFullSamplingTask` we always place the _tidb_rowid at the last of colsInfo, so if there are
		// stats for _tidb_rowid, it must be at the end of the column stats.
		// Virtual column has no histogram yet. So we check nil here.
		if hists[cLen-1] != nil && hists[cLen-1].ID == -1 {
			cLen -= 1
		}
		colResult := &statistics.AnalyzeResult{
			Hist:  hists[:cLen],
			TopNs: topns[:cLen],
			Fms:   fmSketches[:cLen],
		}
		return &statistics.AnalyzeResults{
			TableID:       colExec.tableID,
			Ars:           []*statistics.AnalyzeResult{colResult, colGroupResult},
			Job:           colExec.job,
			StatsVer:      colExec.StatsVersion,
			Count:         count,
			Snapshot:      colExec.snapshot,
			ExtStats:      extStats,
			BaseCount:     colExec.baseCount,
			BaseModifyCnt: colExec.baseModifyCnt,
		}
	}
	hists, cms, topNs, fms, extStats, err := colExec.buildStats(ranges, collExtStats)
	if err != nil {
		return &statistics.AnalyzeResults{Err: err, Job: colExec.job}
	}

	if hasPkHist(colExec.handleCols) {
		PKresult := &statistics.AnalyzeResult{
			Hist:  hists[:1],
			Cms:   cms[:1],
			TopNs: topNs[:1],
			Fms:   fms[:1],
		}
		restResult := &statistics.AnalyzeResult{
			Hist:  hists[1:],
			Cms:   cms[1:],
			TopNs: topNs[1:],
			Fms:   fms[1:],
		}
		return &statistics.AnalyzeResults{
			TableID:  colExec.tableID,
			Ars:      []*statistics.AnalyzeResult{PKresult, restResult},
			ExtStats: extStats,
			Job:      colExec.job,
			StatsVer: colExec.StatsVersion,
			Count:    int64(PKresult.Hist[0].TotalRowCount()),
			Snapshot: colExec.snapshot,
		}
	}
	var ars []*statistics.AnalyzeResult
	if colExec.analyzePB.Tp == tipb.AnalyzeType_TypeMixed {
		ars = append(ars, &statistics.AnalyzeResult{
			Hist:    []*statistics.Histogram{hists[0]},
			Cms:     []*statistics.CMSketch{cms[0]},
			TopNs:   []*statistics.TopN{topNs[0]},
			Fms:     []*statistics.FMSketch{nil},
			IsIndex: 1,
		})
		hists = hists[1:]
		cms = cms[1:]
		topNs = topNs[1:]
	}
	colResult := &statistics.AnalyzeResult{
		Hist:  hists,
		Cms:   cms,
		TopNs: topNs,
		Fms:   fms,
	}
	ars = append(ars, colResult)
	cnt := int64(hists[0].TotalRowCount())
	if colExec.StatsVersion >= statistics.Version2 {
		cnt += int64(topNs[0].TotalCount())
	}
	return &statistics.AnalyzeResults{
		TableID:  colExec.tableID,
		Ars:      ars,
		Job:      colExec.job,
		StatsVer: colExec.StatsVersion,
		ExtStats: extStats,
		Count:    cnt,
		Snapshot: colExec.snapshot,
	}
}

// AnalyzeColumnsExec represents Analyze columns push down executor.
type AnalyzeColumnsExec struct {
	baseAnalyzeExec

	tableInfo     *model.TableInfo
	colsInfo      []*model.ColumnInfo
	handleCols    core.HandleCols
	commonHandle  *model.IndexInfo
	resultHandler *tableResultHandler
	indexes       []*model.IndexInfo
	core.AnalyzeInfo

	samplingBuilderWg *notifyErrorWaitGroupWrapper
	samplingMergeWg   *util.WaitGroupWrapper

	schemaForVirtualColEval *expression.Schema
	baseCount               int64
	baseModifyCnt           int64

	memTracker *memory.Tracker
}

func (e *AnalyzeColumnsExec) open(ranges []*ranger.Range) error {
	e.memTracker = memory.NewTracker(e.ctx.GetSessionVars().PlanID, -1)
	e.memTracker.AttachTo(e.ctx.GetSessionVars().StmtCtx.MemTracker)
	e.resultHandler = &tableResultHandler{}
	firstPartRanges, secondPartRanges := distsql.SplitRangesAcrossInt64Boundary(ranges, true, false, !hasPkHist(e.handleCols))
	firstResult, err := e.buildResp(firstPartRanges)
	if err != nil {
		return err
	}
	if len(secondPartRanges) == 0 {
		e.resultHandler.open(nil, firstResult)
		return nil
	}
	var secondResult distsql.SelectResult
	secondResult, err = e.buildResp(secondPartRanges)
	if err != nil {
		return err
	}
	e.resultHandler.open(firstResult, secondResult)

	return nil
}

func (e *AnalyzeColumnsExec) buildResp(ranges []*ranger.Range) (distsql.SelectResult, error) {
	var builder distsql.RequestBuilder
	reqBuilder := builder.SetHandleRangesForTables(e.ctx.GetSessionVars().StmtCtx, []int64{e.TableID.GetStatisticsID()}, e.handleCols != nil && !e.handleCols.IsInt(), ranges, nil)
	builder.SetResourceGroupTagger(e.ctx.GetSessionVars().StmtCtx.GetResourceGroupTagger())
	// Always set KeepOrder of the request to be true, in order to compute
	// correct `correlation` of columns.
	kvReq, err := reqBuilder.
		SetAnalyzeRequest(e.analyzePB).
		SetStartTS(e.snapshot).
		SetKeepOrder(true).
		SetConcurrency(e.concurrency).
		SetMemTracker(e.memTracker).
		Build()
	if err != nil {
		return nil, err
	}
	ctx := context.TODO()
	result, err := distsql.Analyze(ctx, e.ctx.GetClient(), kvReq, e.ctx.GetSessionVars().KVVars, e.ctx.GetSessionVars().InRestrictedSQL, e.ctx.GetSessionVars().StmtCtx)
	if err != nil {
		return nil, err
	}
	return result, nil
}

// decodeSampleDataWithVirtualColumn constructs the virtual column by evaluating from the deocded normal columns.
// If it failed, it would return false to trigger normal decoding way without the virtual column.
func (e AnalyzeColumnsExec) decodeSampleDataWithVirtualColumn(
	collector statistics.RowSampleCollector,
	fieldTps []*types.FieldType,
	virtualColIdx []int,
	schema *expression.Schema,
) error {
	totFts := make([]*types.FieldType, 0, e.schemaForVirtualColEval.Len())
	for _, col := range e.schemaForVirtualColEval.Columns {
		totFts = append(totFts, col.RetType)
	}
	chk := chunk.NewChunkWithCapacity(totFts, len(collector.Base().Samples))
	decoder := codec.NewDecoder(chk, e.ctx.GetSessionVars().Location())
	for _, sample := range collector.Base().Samples {
		for i := range sample.Columns {
			if schema.Columns[i].VirtualExpr != nil {
				continue
			}
			_, err := decoder.DecodeOne(sample.Columns[i].GetBytes(), i, e.schemaForVirtualColEval.Columns[i].RetType)
			if err != nil {
				return err
			}
		}
	}
	err := FillVirtualColumnValue(fieldTps, virtualColIdx, schema, e.colsInfo, e.ctx, chk)
	if err != nil {
		return err
	}
	iter := chunk.NewIterator4Chunk(chk)
	for row, i := iter.Begin(), 0; row != iter.End(); row, i = iter.Next(), i+1 {
		datums := row.GetDatumRow(totFts)
		collector.Base().Samples[i].Columns = datums
	}
	return nil
}

func readDataAndSendTask(ctx sessionctx.Context, handler *tableResultHandler, mergeTaskCh chan []byte, memTracker *memory.Tracker) error {
	defer close(mergeTaskCh)
	for {
		failpoint.Inject("mockKillRunningV2AnalyzeJob", func() {
			dom := domain.GetDomain(ctx)
			dom.SysProcTracker().KillSysProcess(util.GetAutoAnalyzeProcID(dom.ServerID))
		})
		if atomic.LoadUint32(&ctx.GetSessionVars().Killed) == 1 {
			return errors.Trace(ErrQueryInterrupted)
		}
		failpoint.Inject("mockSlowAnalyzeV2", func() {
			time.Sleep(1000 * time.Second)
		})
		data, err := handler.nextRaw(context.TODO())
		if err != nil {
			return errors.Trace(err)
		}
		if data == nil {
			break
		}
		memTracker.Consume(int64(cap(data)))
		mergeTaskCh <- data
	}
	return nil
}

func (e *AnalyzeColumnsExec) buildSamplingStats(
	ranges []*ranger.Range,
	needExtStats bool,
	indexesWithVirtualColOffsets []int,
	idxNDVPushDownCh chan analyzeIndexNDVTotalResult,
) (
	count int64,
	hists []*statistics.Histogram,
	topns []*statistics.TopN,
	fmSketches []*statistics.FMSketch,
	extStats *statistics.ExtendedStatsColl,
	err error,
) {
	if err = e.open(ranges); err != nil {
		return 0, nil, nil, nil, nil, err
	}
	defer func() {
		if err1 := e.resultHandler.Close(); err1 != nil {
			err = err1
		}
	}()
	l := len(e.analyzePB.ColReq.ColumnsInfo) + len(e.analyzePB.ColReq.ColumnGroups)
	rootRowCollector := statistics.NewRowSampleCollector(int(e.analyzePB.ColReq.SampleSize), e.analyzePB.ColReq.GetSampleRate(), l)
	for i := 0; i < l; i++ {
		rootRowCollector.Base().FMSketches = append(rootRowCollector.Base().FMSketches, statistics.NewFMSketch(maxSketchSize))
	}
	rootCollectorSize := rootRowCollector.Base().MemSize
	e.memTracker.Consume(rootCollectorSize)
	sc := e.ctx.GetSessionVars().StmtCtx
	statsConcurrency, err := getBuildStatsConcurrency(e.ctx)
	if err != nil {
		return 0, nil, nil, nil, nil, err
	}
	mergeResultCh := make(chan *samplingMergeResult, statsConcurrency)
	mergeTaskCh := make(chan []byte, statsConcurrency)
	e.samplingMergeWg = &util.WaitGroupWrapper{}
	e.samplingMergeWg.Add(statsConcurrency)
	for i := 0; i < statsConcurrency; i++ {
		go e.subMergeWorker(mergeResultCh, mergeTaskCh, l, i == 0)
	}
	if err = readDataAndSendTask(e.ctx, e.resultHandler, mergeTaskCh, e.memTracker); err != nil {
		return 0, nil, nil, nil, nil, getAnalyzePanicErr(err)
	}

	mergeWorkerPanicCnt := 0
	for mergeWorkerPanicCnt < statsConcurrency {
		TryGCIfNeeded(false)
		mergeResult, ok := <-mergeResultCh
		if !ok {
			break
		}
		if mergeResult.err != nil {
			err = mergeResult.err
			if isAnalyzeWorkerPanic(mergeResult.err) {
				mergeWorkerPanicCnt++
			}
			continue
		}
		oldRootCollectorSize := rootCollectorSize
		rootRowCollector.MergeCollector(mergeResult.collector)
		rootCollectorSize = rootRowCollector.Base().MemSize
<<<<<<< HEAD
		ReleaseMemory(e.memTracker, oldRootCollectorSize+mergeResult.collector.Base().MemSize-rootCollectorSize)
=======
		e.memTracker.Consume(rootCollectorSize - oldRootCollectorSize - mergeResult.collector.Base().MemSize)
>>>>>>> c841b8b0
	}
	if err != nil {
		return 0, nil, nil, nil, nil, err
	}

	logutil.BgLogger().Info("memory:", zap.Int64("rootCollector", rootCollectorSize))
	memStats := &runtime.MemStats{}
	runtime.ReadMemStats(memStats)
	logutil.BgLogger().Info("memory:", zap.Uint64("heapInUse", memStats.HeapInuse))

	// handling virtual columns
	virtualColIdx := buildVirtualColumnIndex(e.schemaForVirtualColEval, e.colsInfo)
	if len(virtualColIdx) > 0 {
		fieldTps := make([]*types.FieldType, 0, len(virtualColIdx))
		for _, colOffset := range virtualColIdx {
			fieldTps = append(fieldTps, e.schemaForVirtualColEval.Columns[colOffset].RetType)
		}
		err = e.decodeSampleDataWithVirtualColumn(rootRowCollector, fieldTps, virtualColIdx, e.schemaForVirtualColEval)
		if err != nil {
			return 0, nil, nil, nil, nil, err
		}
	} else {
		// If there's no virtual column or we meet error during eval virtual column, we fallback to normal decode otherwise.
		for _, sample := range rootRowCollector.Base().Samples {
			for i := range sample.Columns {
				sample.Columns[i], err = tablecodec.DecodeColumnValue(sample.Columns[i].GetBytes(), &e.colsInfo[i].FieldType, sc.TimeZone)
				if err != nil {
					return 0, nil, nil, nil, nil, err
				}
			}
		}
	}

	for _, sample := range rootRowCollector.Base().Samples {
		// Calculate handle from the row data for each row. It will be used to sort the samples.
		sample.Handle, err = e.handleCols.BuildHandleByDatums(sample.Columns)
		if err != nil {
			return 0, nil, nil, nil, nil, err
		}
	}

	colLen := len(e.colsInfo)

	// The order of the samples are broken when merging samples from sub-collectors.
	// So now we need to sort the samples according to the handle in order to calculate correlation.
	sort.Slice(rootRowCollector.Base().Samples, func(i, j int) bool {
		return rootRowCollector.Base().Samples[i].Handle.Compare(rootRowCollector.Base().Samples[j].Handle) < 0
	})

	totalLen := len(e.colsInfo) + len(e.indexes)
	hists = make([]*statistics.Histogram, totalLen)
	topns = make([]*statistics.TopN, totalLen)
	fmSketches = make([]*statistics.FMSketch, 0, totalLen)
	buildResultChan := make(chan error, totalLen)
	buildTaskChan := make(chan *samplingBuildTask, totalLen)
	if totalLen < statsConcurrency {
		statsConcurrency = totalLen
	}
	e.samplingBuilderWg = newNotifyErrorWaitGroupWrapper(buildResultChan)
	sampleCollectors := make([]*statistics.SampleCollector, len(e.colsInfo))
	exitCh := make(chan struct{})
	e.samplingBuilderWg.Add(statsConcurrency)
	for i := 0; i < statsConcurrency; i++ {
		e.samplingBuilderWg.Run(func() {
			e.subBuildWorker(buildResultChan, buildTaskChan, hists, topns, sampleCollectors, exitCh)
		})
	}
	for i, col := range e.colsInfo {
		buildTaskChan <- &samplingBuildTask{
			id:               col.ID,
			rootRowCollector: rootRowCollector,
			tp:               &col.FieldType,
			isColumn:         true,
			slicePos:         i,
		}
		fmSketches = append(fmSketches, rootRowCollector.Base().FMSketches[i])
	}

	indexPushedDownResult := <-idxNDVPushDownCh
	if indexPushedDownResult.err != nil {
		close(exitCh)
		e.samplingBuilderWg.Wait()
		return 0, nil, nil, nil, nil, indexPushedDownResult.err
	}
	for _, offset := range indexesWithVirtualColOffsets {
		ret := indexPushedDownResult.results[e.indexes[offset].ID]
		rootRowCollector.Base().NullCount[colLen+offset] = ret.Count
		rootRowCollector.Base().FMSketches[colLen+offset] = ret.Ars[0].Fms[0]
	}

	// build index stats
	for i, idx := range e.indexes {
		buildTaskChan <- &samplingBuildTask{
			id:               idx.ID,
			rootRowCollector: rootRowCollector,
			tp:               types.NewFieldType(mysql.TypeBlob),
			isColumn:         false,
			slicePos:         colLen + i,
		}
		fmSketches = append(fmSketches, rootRowCollector.Base().FMSketches[colLen+i])
	}
	close(buildTaskChan)
	panicCnt := 0
	for panicCnt < statsConcurrency {
		TryGCIfNeeded(false)
		err1, ok := <-buildResultChan
		if !ok {
			break
		}
		if err1 != nil {
			err = err1
			if isAnalyzeWorkerPanic(err1) {
				panicCnt++
			}
			continue
		}
	}
	if err != nil {
		return 0, nil, nil, nil, nil, err
	}
	count = rootRowCollector.Base().Count
	if needExtStats {
		statsHandle := domain.GetDomain(e.ctx).StatsHandle()
		extStats, err = statsHandle.BuildExtendedStats(e.TableID.GetStatisticsID(), e.colsInfo, sampleCollectors)
		if err != nil {
			return 0, nil, nil, nil, nil, err
		}
	}
	totalSampleCollectorSize := int64(0)
	for _, sampleCollector := range sampleCollectors {
		if sampleCollector != nil {
			totalSampleCollectorSize += sampleCollector.MemSize
		}
	}
<<<<<<< HEAD
	logutil.BgLogger().Info("memory:", zap.Int64("sampleCollectors", totalSampleCollectorSize))
	memStats = &runtime.MemStats{}
	runtime.ReadMemStats(memStats)
	logutil.BgLogger().Info("memory:", zap.Uint64("heapInUse", memStats.HeapInuse))
	ReleaseMemory(e.memTracker, rootCollectorSize+totalSampleCollectorSize)
=======
	e.memTracker.Consume(-rootCollectorSize - totalSampleCollectorSize)
>>>>>>> c841b8b0
	return
}

type analyzeIndexNDVTotalResult struct {
	results map[int64]*statistics.AnalyzeResults
	err     error
}

// handleNDVForSpecialIndexes deals with the logic to analyze the index containing the virtual column when the mode is full sampling.
func (e *AnalyzeColumnsExec) handleNDVForSpecialIndexes(indexInfos []*model.IndexInfo, totalResultCh chan analyzeIndexNDVTotalResult) {
	defer func() {
		if r := recover(); r != nil {
			buf := make([]byte, 4096)
			stackSize := runtime.Stack(buf, false)
			buf = buf[:stackSize]
			logutil.BgLogger().Error("analyze ndv for special index panicked", zap.String("stack", string(buf)))
			metrics.PanicCounter.WithLabelValues(metrics.LabelAnalyze).Inc()
			totalResultCh <- analyzeIndexNDVTotalResult{
				err: getAnalyzePanicErr(r),
			}
		}
	}()
	tasks := e.buildSubIndexJobForSpecialIndex(indexInfos)
	statsConcurrncy, err := getBuildStatsConcurrency(e.ctx)
	taskCh := make(chan *analyzeTask, len(tasks))
	for _, task := range tasks {
		AddNewAnalyzeJob(e.ctx, task.job)
	}
	resultsCh := make(chan *statistics.AnalyzeResults, len(tasks))
	if len(tasks) < statsConcurrncy {
		statsConcurrncy = len(tasks)
	}
	var subIndexWorkerWg = NewAnalyzeResultsNotifyWaitGroupWrapper(resultsCh)
	subIndexWorkerWg.Add(statsConcurrncy)
	for i := 0; i < statsConcurrncy; i++ {
		subIndexWorkerWg.Run(func() { e.subIndexWorkerForNDV(taskCh, resultsCh) })
	}
	for _, task := range tasks {
		taskCh <- task
	}
	close(taskCh)
	panicCnt := 0
	totalResult := analyzeIndexNDVTotalResult{
		results: make(map[int64]*statistics.AnalyzeResults, len(indexInfos)),
	}
	for panicCnt < statsConcurrncy {
		results, ok := <-resultsCh
		if !ok {
			break
		}
		if results.Err != nil {
			err = results.Err
			FinishAnalyzeJob(e.ctx, results.Job, err)
			if isAnalyzeWorkerPanic(err) {
				panicCnt++
			}
			continue
		}
		FinishAnalyzeJob(e.ctx, results.Job, nil)
		totalResult.results[results.Ars[0].Hist[0].ID] = results
	}
	if err != nil {
		totalResult.err = err
	}
	totalResultCh <- totalResult
}

// subIndexWorker receive the task for each index and return the result for them.
func (e *AnalyzeColumnsExec) subIndexWorkerForNDV(taskCh chan *analyzeTask, resultsCh chan *statistics.AnalyzeResults) {
	var task *analyzeTask
	defer func() {
		if r := recover(); r != nil {
			buf := make([]byte, 4096)
			stackSize := runtime.Stack(buf, false)
			buf = buf[:stackSize]
			logutil.BgLogger().Error("analyze worker panicked", zap.Any("recover", r), zap.String("stack", string(buf)))
			metrics.PanicCounter.WithLabelValues(metrics.LabelAnalyze).Inc()
			resultsCh <- &statistics.AnalyzeResults{
				Err: getAnalyzePanicErr(r),
				Job: task.job,
			}
		}
	}()
	for {
		var ok bool
		task, ok = <-taskCh
		if !ok {
			break
		}
		StartAnalyzeJob(e.ctx, task.job)
		if task.taskType != idxTask {
			resultsCh <- &statistics.AnalyzeResults{
				Err: errors.Errorf("incorrect analyze type"),
				Job: task.job,
			}
			continue
		}
		task.idxExec.job = task.job
		resultsCh <- analyzeIndexNDVPushDown(task.idxExec)
	}
}

// buildSubIndexJobForSpecialIndex builds sub index pushed down task to calculate the NDV information for indexes containing virtual column.
// This is because we cannot push the calculation of the virtual column down to the tikv side.
func (e *AnalyzeColumnsExec) buildSubIndexJobForSpecialIndex(indexInfos []*model.IndexInfo) []*analyzeTask {
	_, offset := timeutil.Zone(e.ctx.GetSessionVars().Location())
	tasks := make([]*analyzeTask, 0, len(indexInfos))
	sc := e.ctx.GetSessionVars().StmtCtx
	for _, indexInfo := range indexInfos {
		base := baseAnalyzeExec{
			ctx:         e.ctx,
			tableID:     e.TableID,
			concurrency: e.ctx.GetSessionVars().IndexSerialScanConcurrency(),
			analyzePB: &tipb.AnalyzeReq{
				Tp:             tipb.AnalyzeType_TypeIndex,
				Flags:          sc.PushDownFlags(),
				TimeZoneOffset: offset,
			},
			snapshot: e.snapshot,
		}
		idxExec := &AnalyzeIndexExec{
			baseAnalyzeExec: base,
			isCommonHandle:  e.tableInfo.IsCommonHandle,
			idxInfo:         indexInfo,
		}
		idxExec.opts = make(map[ast.AnalyzeOptionType]uint64, len(ast.AnalyzeOptionString))
		idxExec.opts[ast.AnalyzeOptNumTopN] = 0
		idxExec.opts[ast.AnalyzeOptCMSketchDepth] = 0
		idxExec.opts[ast.AnalyzeOptCMSketchWidth] = 0
		idxExec.opts[ast.AnalyzeOptNumSamples] = 0
		idxExec.opts[ast.AnalyzeOptNumBuckets] = 1
		statsVersion := new(int32)
		*statsVersion = statistics.Version1
		// No Top-N
		topnSize := int32(0)
		idxExec.analyzePB.IdxReq = &tipb.AnalyzeIndexReq{
			// One bucket to store the null for null histogram.
			BucketSize: 1,
			NumColumns: int32(len(indexInfo.Columns)),
			TopNSize:   &topnSize,
			Version:    statsVersion,
			SketchSize: maxSketchSize,
		}
		if idxExec.isCommonHandle && indexInfo.Primary {
			idxExec.analyzePB.Tp = tipb.AnalyzeType_TypeCommonHandle
		}
		// No CM-Sketch.
		depth := int32(0)
		width := int32(0)
		idxExec.analyzePB.IdxReq.CmsketchDepth = &depth
		idxExec.analyzePB.IdxReq.CmsketchWidth = &width
		autoAnalyze := ""
		if e.ctx.GetSessionVars().InRestrictedSQL {
			autoAnalyze = "auto "
		}
		job := &statistics.AnalyzeJob{DBName: e.job.DBName, TableName: e.job.TableName, PartitionName: e.job.PartitionName, JobInfo: autoAnalyze + "analyze ndv for index " + indexInfo.Name.O}
		idxExec.job = job
		tasks = append(tasks, &analyzeTask{
			taskType: idxTask,
			idxExec:  idxExec,
			job:      job,
		})
	}
	return tasks
}

type samplingMergeResult struct {
	collector statistics.RowSampleCollector
	err       error
}

func (e *AnalyzeColumnsExec) subMergeWorker(resultCh chan<- *samplingMergeResult, taskCh <-chan []byte, l int, isClosedChanThread bool) {
	defer func() {
		if r := recover(); r != nil {
			buf := make([]byte, 4096)
			stackSize := runtime.Stack(buf, false)
			buf = buf[:stackSize]
			logutil.BgLogger().Error("analyze worker panicked", zap.String("stack", string(buf)))
			metrics.PanicCounter.WithLabelValues(metrics.LabelAnalyze).Inc()
			resultCh <- &samplingMergeResult{err: getAnalyzePanicErr(r)}
		}
		// Consume the remaining things.
		for {
			_, ok := <-taskCh
			if !ok {
				break
			}
		}
		e.samplingMergeWg.Done()
		if isClosedChanThread {
			e.samplingMergeWg.Wait()
			close(resultCh)
		}
	}()
	failpoint.Inject("mockAnalyzeSamplingMergeWorkerPanic", func() {
		panic("failpoint triggered")
	})
	retCollector := statistics.NewRowSampleCollector(int(e.analyzePB.ColReq.SampleSize), e.analyzePB.ColReq.GetSampleRate(), l)
	for i := 0; i < l; i++ {
		retCollector.Base().FMSketches = append(retCollector.Base().FMSketches, statistics.NewFMSketch(maxSketchSize))
	}
	e.memTracker.Consume(retCollector.Base().MemSize)
	for {
		data, ok := <-taskCh
		if !ok {
			break
		}
		dataSize := int64(cap(data))
		colResp := &tipb.AnalyzeColumnsResp{}
		err := colResp.Unmarshal(data)
		if err != nil {
			resultCh <- &samplingMergeResult{err: err}
			return
		}
		colRespSize := int64(colResp.Size())
		e.memTracker.Consume(colRespSize)
		subCollector := statistics.NewRowSampleCollector(int(e.analyzePB.ColReq.SampleSize), e.analyzePB.ColReq.GetSampleRate(), l)
		subCollector.Base().FromProto(colResp.RowCollector, e.memTracker)
		UpdateAnalyzeJob(e.ctx, e.job, subCollector.Base().Count)
		oldRetCollectorSize := retCollector.Base().MemSize
		retCollector.MergeCollector(subCollector)
		newRetCollectorSize := retCollector.Base().MemSize
		subCollectorSize := subCollector.Base().MemSize
<<<<<<< HEAD
		ReleaseMemory(e.memTracker, dataSize+colRespSize+oldRetCollectorSize+subCollectorSize-newRetCollectorSize)
=======
		e.memTracker.Consume(newRetCollectorSize - dataSize - colRespSize - oldRetCollectorSize - subCollectorSize)
>>>>>>> c841b8b0
	}
	resultCh <- &samplingMergeResult{collector: retCollector}
}

type samplingBuildTask struct {
	id               int64
	rootRowCollector statistics.RowSampleCollector
	tp               *types.FieldType
	isColumn         bool
	slicePos         int
}

func (e *AnalyzeColumnsExec) subBuildWorker(resultCh chan error, taskCh chan *samplingBuildTask, hists []*statistics.Histogram, topns []*statistics.TopN, collectors []*statistics.SampleCollector, exitCh chan struct{}) {
	defer func() {
		if r := recover(); r != nil {
			buf := make([]byte, 4096)
			stackSize := runtime.Stack(buf, false)
			buf = buf[:stackSize]
			logutil.BgLogger().Error("analyze worker panicked", zap.Any("recover", r), zap.String("stack", string(buf)))
			metrics.PanicCounter.WithLabelValues(metrics.LabelAnalyze).Inc()
			resultCh <- getAnalyzePanicErr(r)
		}
	}()
	failpoint.Inject("mockAnalyzeSamplingBuildWorkerPanic", func() {
		panic("failpoint triggered")
	})
	colLen := len(e.colsInfo)
workLoop:
	for {
		select {
		case task, ok := <-taskCh:
			if !ok {
				break workLoop
			}
			var collector *statistics.SampleCollector
			if task.isColumn {
				if e.colsInfo[task.slicePos].IsGenerated() && !e.colsInfo[task.slicePos].GeneratedStored {
					hists[task.slicePos] = nil
					topns[task.slicePos] = nil
					continue
				}
				sampleNum := task.rootRowCollector.Base().Samples.Len()
				sampleItems := make([]*statistics.SampleItem, 0, sampleNum)
				// consume mandatory memory at the beginning, including empty SampleItems of all sample rows, if exceeds, fast fail
				collectorMemSize := int64(unsafe.Sizeof(sampleItems)) + int64(sampleNum)*(8+statistics.EmptySampleItemSize)
				e.memTracker.Consume(collectorMemSize)
				bufferedMemSize := int64(0)
				var collator collate.Collator
				ft := e.colsInfo[task.slicePos].FieldType
				// When it's new collation data, we need to use its collate key instead of original value because only
				// the collate key can ensure the correct ordering.
				// This is also corresponding to similar operation in (*statistics.Column).GetColumnRowCount().
				if ft.EvalType() == types.ETString && ft.GetType() != mysql.TypeEnum && ft.GetType() != mysql.TypeSet {
					collator = collate.GetCollator(ft.GetCollate())
				}
				for j, row := range task.rootRowCollector.Base().Samples {
					if row.Columns[task.slicePos].IsNull() {
						continue
					}
					val := row.Columns[task.slicePos]
					if collator != nil {
						val.SetBytes(collator.Key(val.GetString()))
						deltaSize := int64(cap(val.GetBytes()))
						collectorMemSize += deltaSize
						e.memTracker.BufferedConsume(&bufferedMemSize, deltaSize)
					}
					sampleItems = append(sampleItems, &statistics.SampleItem{
						Value:   val,
						Ordinal: j,
					})
				}
				e.memTracker.Consume(bufferedMemSize)
				collector = &statistics.SampleCollector{
					Samples:   sampleItems,
					NullCount: task.rootRowCollector.Base().NullCount[task.slicePos],
					Count:     task.rootRowCollector.Base().Count - task.rootRowCollector.Base().NullCount[task.slicePos],
					FMSketch:  task.rootRowCollector.Base().FMSketches[task.slicePos],
					TotalSize: task.rootRowCollector.Base().TotalSizes[task.slicePos],
					MemSize:   collectorMemSize,
				}
			} else {
				var tmpDatum types.Datum
				var err error
				idx := e.indexes[task.slicePos-colLen]
				sampleNum := task.rootRowCollector.Base().Samples.Len()
				sampleItems := make([]*statistics.SampleItem, 0, sampleNum)
				// consume mandatory memory at the beginning, including all SampleItems, if exceeds, fast fail
				// 8 is size of reference, 32 is the size of "b := make([]byte, 0, 8)"
				collectorMemSize := int64(unsafe.Sizeof(sampleItems)) + (8+statistics.EmptySampleItemSize+32)*int64(sampleNum)
				e.memTracker.Consume(collectorMemSize)
				for _, row := range task.rootRowCollector.Base().Samples {
					if len(idx.Columns) == 1 && row.Columns[idx.Columns[0].Offset].IsNull() {
						continue
					}
					b := make([]byte, 0, 8)
					for _, col := range idx.Columns {
						if col.Length != types.UnspecifiedLength {
							row.Columns[col.Offset].Copy(&tmpDatum)
							ranger.CutDatumByPrefixLen(&tmpDatum, col.Length, &e.colsInfo[col.Offset].FieldType)
							b, err = codec.EncodeKey(e.ctx.GetSessionVars().StmtCtx, b, tmpDatum)
							if err != nil {
								resultCh <- err
								continue workLoop
							}
							continue
						}
						b, err = codec.EncodeKey(e.ctx.GetSessionVars().StmtCtx, b, row.Columns[col.Offset])
						if err != nil {
							resultCh <- err
							continue workLoop
						}
					}
					sampleItems = append(sampleItems, &statistics.SampleItem{
						Value: types.NewBytesDatum(b),
					})
				}
				collector = &statistics.SampleCollector{
					Samples:   sampleItems,
					NullCount: task.rootRowCollector.Base().NullCount[task.slicePos],
					Count:     task.rootRowCollector.Base().Count - task.rootRowCollector.Base().NullCount[task.slicePos],
					FMSketch:  task.rootRowCollector.Base().FMSketches[task.slicePos],
					TotalSize: task.rootRowCollector.Base().TotalSizes[task.slicePos],
					MemSize:   collectorMemSize,
				}
			}
			if task.isColumn {
				collectors[task.slicePos] = collector
			}
			releaseCollectorMemory := func() {
				if !task.isColumn {
					e.memTracker.Consume(-collector.MemSize)
				}
			}
			hist, topn, err := statistics.BuildHistAndTopN(e.ctx, int(e.opts[ast.AnalyzeOptNumBuckets]), int(e.opts[ast.AnalyzeOptNumTopN]), task.id, collector, task.tp, task.isColumn)
			if !task.isColumn {
				ReleaseMemory(e.memTracker, collector.MemSize)
			}
			if err != nil {
				resultCh <- err
				releaseCollectorMemory()
				continue
			}
			finalMemSize := hist.MemoryUsage() + topn.MemoryUsage()
			e.memTracker.Consume(finalMemSize)
			hists[task.slicePos] = hist
			topns[task.slicePos] = topn
			resultCh <- nil
			releaseCollectorMemory()
		case <-exitCh:
			return
		}
	}
}

func (e *AnalyzeColumnsExec) buildStats(ranges []*ranger.Range, needExtStats bool) (hists []*statistics.Histogram, cms []*statistics.CMSketch, topNs []*statistics.TopN, fms []*statistics.FMSketch, extStats *statistics.ExtendedStatsColl, err error) {
	if err = e.open(ranges); err != nil {
		return nil, nil, nil, nil, nil, err
	}
	defer func() {
		if err1 := e.resultHandler.Close(); err1 != nil {
			hists = nil
			cms = nil
			extStats = nil
			err = err1
		}
	}()
	var handleHist *statistics.Histogram
	var handleCms *statistics.CMSketch
	var handleFms *statistics.FMSketch
	var handleTopn *statistics.TopN
	statsVer := statistics.Version1
	if e.analyzePB.Tp == tipb.AnalyzeType_TypeMixed {
		handleHist = &statistics.Histogram{}
		handleCms = statistics.NewCMSketch(int32(e.opts[ast.AnalyzeOptCMSketchDepth]), int32(e.opts[ast.AnalyzeOptCMSketchWidth]))
		handleTopn = statistics.NewTopN(int(e.opts[ast.AnalyzeOptNumTopN]))
		handleFms = statistics.NewFMSketch(maxSketchSize)
		if e.analyzePB.IdxReq.Version != nil {
			statsVer = int(*e.analyzePB.IdxReq.Version)
		}
	}
	pkHist := &statistics.Histogram{}
	collectors := make([]*statistics.SampleCollector, len(e.colsInfo))
	for i := range collectors {
		collectors[i] = &statistics.SampleCollector{
			IsMerger:      true,
			FMSketch:      statistics.NewFMSketch(maxSketchSize),
			MaxSampleSize: int64(e.opts[ast.AnalyzeOptNumSamples]),
			CMSketch:      statistics.NewCMSketch(int32(e.opts[ast.AnalyzeOptCMSketchDepth]), int32(e.opts[ast.AnalyzeOptCMSketchWidth])),
		}
	}
	for {
		failpoint.Inject("mockKillRunningV1AnalyzeJob", func() {
			dom := domain.GetDomain(e.ctx)
			dom.SysProcTracker().KillSysProcess(util.GetAutoAnalyzeProcID(dom.ServerID))
		})
		if atomic.LoadUint32(&e.ctx.GetSessionVars().Killed) == 1 {
			return nil, nil, nil, nil, nil, errors.Trace(ErrQueryInterrupted)
		}
		failpoint.Inject("mockSlowAnalyzeV1", func() {
			time.Sleep(1000 * time.Second)
		})
		data, err1 := e.resultHandler.nextRaw(context.TODO())
		if err1 != nil {
			return nil, nil, nil, nil, nil, err1
		}
		if data == nil {
			break
		}
		var colResp *tipb.AnalyzeColumnsResp
		if e.analyzePB.Tp == tipb.AnalyzeType_TypeMixed {
			resp := &tipb.AnalyzeMixedResp{}
			err = resp.Unmarshal(data)
			if err != nil {
				return nil, nil, nil, nil, nil, err
			}
			colResp = resp.ColumnsResp
			handleHist, handleCms, handleFms, handleTopn, err = updateIndexResult(e.ctx, resp.IndexResp, nil, handleHist,
				handleCms, handleFms, handleTopn, e.commonHandle, int(e.opts[ast.AnalyzeOptNumBuckets]),
				int(e.opts[ast.AnalyzeOptNumTopN]), statsVer)

			if err != nil {
				return nil, nil, nil, nil, nil, err
			}
		} else {
			colResp = &tipb.AnalyzeColumnsResp{}
			err = colResp.Unmarshal(data)
		}
		sc := e.ctx.GetSessionVars().StmtCtx
		rowCount := int64(0)
		if hasPkHist(e.handleCols) {
			respHist := statistics.HistogramFromProto(colResp.PkHist)
			rowCount = int64(respHist.TotalRowCount())
			pkHist, err = statistics.MergeHistograms(sc, pkHist, respHist, int(e.opts[ast.AnalyzeOptNumBuckets]), statistics.Version1)
			if err != nil {
				return nil, nil, nil, nil, nil, err
			}
		}
		for i, rc := range colResp.Collectors {
			respSample := statistics.SampleCollectorFromProto(rc)
			rowCount = respSample.Count + respSample.NullCount
			collectors[i].MergeSampleCollector(sc, respSample)
		}
		UpdateAnalyzeJob(e.ctx, e.job, rowCount)
	}
	timeZone := e.ctx.GetSessionVars().Location()
	if hasPkHist(e.handleCols) {
		pkInfo := e.handleCols.GetCol(0)
		pkHist.ID = pkInfo.ID
		err = pkHist.DecodeTo(pkInfo.RetType, timeZone)
		if err != nil {
			return nil, nil, nil, nil, nil, err
		}
		hists = append(hists, pkHist)
		cms = append(cms, nil)
		topNs = append(topNs, nil)
		fms = append(fms, nil)
	}
	for i, col := range e.colsInfo {
		if e.StatsVersion < 2 {
			// In analyze version 2, we don't collect TopN this way. We will collect TopN from samples in `BuildColumnHistAndTopN()` below.
			err := collectors[i].ExtractTopN(uint32(e.opts[ast.AnalyzeOptNumTopN]), e.ctx.GetSessionVars().StmtCtx, &col.FieldType, timeZone)
			if err != nil {
				return nil, nil, nil, nil, nil, err
			}
			topNs = append(topNs, collectors[i].TopN)
		}
		for j, s := range collectors[i].Samples {
			collectors[i].Samples[j].Ordinal = j
			collectors[i].Samples[j].Value, err = tablecodec.DecodeColumnValue(s.Value.GetBytes(), &col.FieldType, timeZone)
			if err != nil {
				return nil, nil, nil, nil, nil, err
			}
			// When collation is enabled, we store the Key representation of the sampling data. So we set it to kind `Bytes` here
			// to avoid to convert it to its Key representation once more.
			if collectors[i].Samples[j].Value.Kind() == types.KindString {
				collectors[i].Samples[j].Value.SetBytes(collectors[i].Samples[j].Value.GetBytes())
			}
		}
		var hg *statistics.Histogram
		var err error
		var topn *statistics.TopN
		if e.StatsVersion < 2 {
			hg, err = statistics.BuildColumn(e.ctx, int64(e.opts[ast.AnalyzeOptNumBuckets]), col.ID, collectors[i], &col.FieldType)
		} else {
			hg, topn, err = statistics.BuildHistAndTopN(e.ctx, int(e.opts[ast.AnalyzeOptNumBuckets]), int(e.opts[ast.AnalyzeOptNumTopN]), col.ID, collectors[i], &col.FieldType, true)
			topNs = append(topNs, topn)
		}
		if err != nil {
			return nil, nil, nil, nil, nil, err
		}
		hists = append(hists, hg)
		collectors[i].CMSketch.CalcDefaultValForAnalyze(uint64(hg.NDV))
		cms = append(cms, collectors[i].CMSketch)
		fms = append(fms, collectors[i].FMSketch)
	}
	if needExtStats {
		statsHandle := domain.GetDomain(e.ctx).StatsHandle()
		extStats, err = statsHandle.BuildExtendedStats(e.TableID.GetStatisticsID(), e.colsInfo, collectors)
		if err != nil {
			return nil, nil, nil, nil, nil, err
		}
	}
	if handleHist != nil {
		handleHist.ID = e.commonHandle.ID
		if handleTopn != nil && handleTopn.TotalCount() > 0 {
			handleHist.RemoveVals(handleTopn.TopN)
		}
		if handleCms != nil {
			handleCms.CalcDefaultValForAnalyze(uint64(handleHist.NDV))
		}
		hists = append([]*statistics.Histogram{handleHist}, hists...)
		cms = append([]*statistics.CMSketch{handleCms}, cms...)
		fms = append([]*statistics.FMSketch{handleFms}, fms...)
		topNs = append([]*statistics.TopN{handleTopn}, topNs...)
	}
	return hists, cms, topNs, fms, extStats, nil
}

func hasPkHist(handleCols core.HandleCols) bool {
	return handleCols != nil && handleCols.IsInt()
}

func pkColsCount(handleCols core.HandleCols) int {
	if handleCols == nil {
		return 0
	}
	return handleCols.NumCols()
}

var (
	fastAnalyzeHistogramSample        = metrics.FastAnalyzeHistogram.WithLabelValues(metrics.LblGeneral, "sample")
	fastAnalyzeHistogramAccessRegions = metrics.FastAnalyzeHistogram.WithLabelValues(metrics.LblGeneral, "access_regions")
	fastAnalyzeHistogramScanKeys      = metrics.FastAnalyzeHistogram.WithLabelValues(metrics.LblGeneral, "scan_keys")
)

func analyzeFastExec(exec *AnalyzeFastExec) *statistics.AnalyzeResults {
	hists, cms, topNs, fms, err := exec.buildStats()
	if err != nil {
		return &statistics.AnalyzeResults{Err: err, Job: exec.job}
	}
	var results []*statistics.AnalyzeResult
	pkColCount := pkColsCount(exec.handleCols)
	if len(exec.idxsInfo) > 0 {
		idxResult := &statistics.AnalyzeResult{
			Hist:    hists[pkColCount+len(exec.colsInfo):],
			Cms:     cms[pkColCount+len(exec.colsInfo):],
			TopNs:   topNs[pkColCount+len(exec.colsInfo):],
			Fms:     fms[pkColCount+len(exec.colsInfo):],
			IsIndex: 1,
		}
		results = append(results, idxResult)
	}
	colResult := &statistics.AnalyzeResult{
		Hist:  hists[:pkColCount+len(exec.colsInfo)],
		Cms:   cms[:pkColCount+len(exec.colsInfo)],
		TopNs: topNs[:pkColCount+len(exec.colsInfo)],
		Fms:   fms[:pkColCount+len(exec.colsInfo)],
	}
	results = append(results, colResult)
	hist := hists[0]
	cnt := hist.NullCount
	if hist.Len() > 0 {
		cnt += hist.Buckets[hist.Len()-1].Count
	}
	if exec.rowCount != 0 {
		cnt = exec.rowCount
	}
	return &statistics.AnalyzeResults{
		TableID:  exec.tableID,
		Ars:      results,
		Job:      exec.job,
		StatsVer: statistics.Version1,
		Count:    cnt,
		Snapshot: exec.snapshot,
	}
}

// AnalyzeFastExec represents Fast Analyze executor.
type AnalyzeFastExec struct {
	baseAnalyzeExec
	handleCols  core.HandleCols
	colsInfo    []*model.ColumnInfo
	idxsInfo    []*model.IndexInfo
	tblInfo     *model.TableInfo
	cache       *tikv.RegionCache
	wg          *sync.WaitGroup
	rowCount    int64
	sampCursor  int32
	sampTasks   []*tikv.KeyLocation
	scanTasks   []*tikv.KeyLocation
	collectors  []*statistics.SampleCollector
	randSeed    int64
	estSampStep uint32
}

func (e *AnalyzeFastExec) calculateEstimateSampleStep() (err error) {
	exec := e.ctx.(sqlexec.RestrictedSQLExecutor)
	rows, _, err := exec.ExecRestrictedSQL(context.TODO(), nil, "select flag from mysql.stats_histograms where table_id = %?", e.tableID.GetStatisticsID())
	if err != nil {
		return
	}
	var historyRowCount uint64
	hasBeenAnalyzed := len(rows) != 0 && rows[0].GetInt64(0) == statistics.AnalyzeFlag
	if hasBeenAnalyzed {
		historyRowCount = uint64(domain.GetDomain(e.ctx).StatsHandle().GetPartitionStats(e.tblInfo, e.tableID.GetStatisticsID()).Count)
	} else {
		dbInfo, ok := domain.GetDomain(e.ctx).InfoSchema().SchemaByTable(e.tblInfo)
		if !ok {
			err = errors.Errorf("database not found for table '%s'", e.tblInfo.Name)
			return
		}
		var rollbackFn func() error
		rollbackFn, err = e.activateTxnForRowCount()
		if err != nil {
			return
		}
		defer func() {
			if rollbackFn != nil {
				err = rollbackFn()
			}
		}()
		sql := new(strings.Builder)
		sqlexec.MustFormatSQL(sql, "select count(*) from %n.%n", dbInfo.Name.L, e.tblInfo.Name.L)

		if e.tblInfo.ID != e.tableID.GetStatisticsID() {
			for _, definition := range e.tblInfo.Partition.Definitions {
				if definition.ID == e.tableID.GetStatisticsID() {
					sqlexec.MustFormatSQL(sql, " partition(%n)", definition.Name.L)
					break
				}
			}
		}
		var rs sqlexec.RecordSet
		rs, err = e.ctx.(sqlexec.SQLExecutor).ExecuteInternal(context.TODO(), sql.String())
		if err != nil {
			return
		}
		if rs == nil {
			err = errors.Trace(errors.Errorf("empty record set"))
			return
		}
		defer terror.Call(rs.Close)
		chk := rs.NewChunk(nil)
		err = rs.Next(context.TODO(), chk)
		if err != nil {
			return
		}
		e.rowCount = chk.GetRow(0).GetInt64(0)
		historyRowCount = uint64(e.rowCount)
	}
	totalSampSize := e.opts[ast.AnalyzeOptNumSamples]
	e.estSampStep = uint32(historyRowCount / totalSampSize)
	return
}

func (e *AnalyzeFastExec) activateTxnForRowCount() (rollbackFn func() error, err error) {
	txn, err := e.ctx.Txn(true)
	if err != nil {
		if kv.ErrInvalidTxn.Equal(err) {
			_, err := e.ctx.(sqlexec.SQLExecutor).ExecuteInternal(context.TODO(), "begin")
			if err != nil {
				return nil, errors.Trace(err)
			}
			rollbackFn = func() error {
				_, err := e.ctx.(sqlexec.SQLExecutor).ExecuteInternal(context.TODO(), "rollback")
				return err
			}
		} else {
			return nil, errors.Trace(err)
		}
	}
	txn.SetOption(kv.Priority, kv.PriorityLow)
	txn.SetOption(kv.IsolationLevel, kv.SI)
	txn.SetOption(kv.NotFillCache, true)
	return rollbackFn, nil
}

// buildSampTask build sample tasks.
func (e *AnalyzeFastExec) buildSampTask() (err error) {
	bo := tikv.NewBackofferWithVars(context.Background(), 500, nil)
	store, _ := e.ctx.GetStore().(tikv.Storage)
	e.cache = store.GetRegionCache()
	accessRegionsCounter := 0
	pid := e.tableID.GetStatisticsID()
	startKey, endKey := tablecodec.GetTableHandleKeyRange(pid)
	targetKey := startKey
	for {
		// Search for the region which contains the targetKey.
		loc, err := e.cache.LocateKey(bo, targetKey)
		if err != nil {
			return derr.ToTiDBErr(err)
		}
		if bytes.Compare(endKey, loc.StartKey) < 0 {
			break
		}
		accessRegionsCounter++

		// Set the next search key.
		targetKey = loc.EndKey

		// If the KV pairs in the region all belonging to the table, add it to the sample task.
		if bytes.Compare(startKey, loc.StartKey) <= 0 && len(loc.EndKey) != 0 && bytes.Compare(loc.EndKey, endKey) <= 0 {
			e.sampTasks = append(e.sampTasks, loc)
			continue
		}

		e.scanTasks = append(e.scanTasks, loc)
		if bytes.Compare(loc.StartKey, startKey) < 0 {
			loc.StartKey = startKey
		}
		if bytes.Compare(endKey, loc.EndKey) < 0 || len(loc.EndKey) == 0 {
			loc.EndKey = endKey
			break
		}
	}
	fastAnalyzeHistogramAccessRegions.Observe(float64(accessRegionsCounter))

	return nil
}

func (e *AnalyzeFastExec) decodeValues(handle kv.Handle, sValue []byte, wantCols map[int64]*types.FieldType) (values map[int64]types.Datum, err error) {
	loc := e.ctx.GetSessionVars().Location()
	values, err = tablecodec.DecodeRowToDatumMap(sValue, wantCols, loc)
	if err != nil || e.handleCols == nil {
		return values, err
	}
	wantCols = make(map[int64]*types.FieldType, e.handleCols.NumCols())
	handleColIDs := make([]int64, e.handleCols.NumCols())
	for i := 0; i < e.handleCols.NumCols(); i++ {
		c := e.handleCols.GetCol(i)
		handleColIDs[i] = c.ID
		wantCols[c.ID] = c.RetType
	}
	return tablecodec.DecodeHandleToDatumMap(handle, handleColIDs, wantCols, loc, values)
}

func (e *AnalyzeFastExec) getValueByInfo(colInfo *model.ColumnInfo, values map[int64]types.Datum) (types.Datum, error) {
	val, ok := values[colInfo.ID]
	if !ok {
		return table.GetColOriginDefaultValue(e.ctx, colInfo)
	}
	return val, nil
}

func (e *AnalyzeFastExec) updateCollectorSamples(sValue []byte, sKey kv.Key, samplePos int32) (err error) {
	var handle kv.Handle
	handle, err = tablecodec.DecodeRowKey(sKey)
	if err != nil {
		return err
	}

	// Decode cols for analyze table
	wantCols := make(map[int64]*types.FieldType, len(e.colsInfo))
	for _, col := range e.colsInfo {
		wantCols[col.ID] = &col.FieldType
	}

	// Pre-build index->cols relationship and refill wantCols if not exists(analyze index)
	index2Cols := make([][]*model.ColumnInfo, len(e.idxsInfo))
	for i, idxInfo := range e.idxsInfo {
		for _, idxCol := range idxInfo.Columns {
			colInfo := e.tblInfo.Columns[idxCol.Offset]
			index2Cols[i] = append(index2Cols[i], colInfo)
			wantCols[colInfo.ID] = &colInfo.FieldType
		}
	}

	// Decode the cols value in order.
	var values map[int64]types.Datum
	values, err = e.decodeValues(handle, sValue, wantCols)
	if err != nil {
		return err
	}
	// Update the primary key collector.
	pkColsCount := pkColsCount(e.handleCols)
	for i := 0; i < pkColsCount; i++ {
		col := e.handleCols.GetCol(i)
		v, ok := values[col.ID]
		if !ok {
			return errors.Trace(errors.Errorf("Primary key column not found"))
		}
		if e.collectors[i].Samples[samplePos] == nil {
			e.collectors[i].Samples[samplePos] = &statistics.SampleItem{}
		}
		e.collectors[i].Samples[samplePos].Handle = handle
		e.collectors[i].Samples[samplePos].Value = v
	}

	// Update the columns' collectors.
	for j, colInfo := range e.colsInfo {
		v, err := e.getValueByInfo(colInfo, values)
		if err != nil {
			return err
		}
		if e.collectors[pkColsCount+j].Samples[samplePos] == nil {
			e.collectors[pkColsCount+j].Samples[samplePos] = &statistics.SampleItem{}
		}
		e.collectors[pkColsCount+j].Samples[samplePos].Handle = handle
		e.collectors[pkColsCount+j].Samples[samplePos].Value = v
	}
	// Update the indexes' collectors.
	for j, idxInfo := range e.idxsInfo {
		idxVals := make([]types.Datum, 0, len(idxInfo.Columns))
		cols := index2Cols[j]
		for _, colInfo := range cols {
			v, err := e.getValueByInfo(colInfo, values)
			if err != nil {
				return err
			}
			idxVals = append(idxVals, v)
		}
		var keyBytes []byte
		keyBytes, err = codec.EncodeKey(e.ctx.GetSessionVars().StmtCtx, keyBytes, idxVals...)
		if err != nil {
			return err
		}
		if e.collectors[len(e.colsInfo)+pkColsCount+j].Samples[samplePos] == nil {
			e.collectors[len(e.colsInfo)+pkColsCount+j].Samples[samplePos] = &statistics.SampleItem{}
		}
		e.collectors[len(e.colsInfo)+pkColsCount+j].Samples[samplePos].Handle = handle
		e.collectors[len(e.colsInfo)+pkColsCount+j].Samples[samplePos].Value = types.NewBytesDatum(keyBytes)
	}
	return nil
}

func (e *AnalyzeFastExec) handleBatchSeekResponse(kvMap map[string][]byte) (err error) {
	length := int32(len(kvMap))
	newCursor := atomic.AddInt32(&e.sampCursor, length)
	samplePos := newCursor - length
	for sKey, sValue := range kvMap {
		exceedNeededSampleCounts := uint64(samplePos) >= e.opts[ast.AnalyzeOptNumSamples]
		if exceedNeededSampleCounts {
			atomic.StoreInt32(&e.sampCursor, int32(e.opts[ast.AnalyzeOptNumSamples]))
			break
		}
		err = e.updateCollectorSamples(sValue, kv.Key(sKey), samplePos)
		if err != nil {
			return err
		}
		samplePos++
	}
	return nil
}

func (e *AnalyzeFastExec) handleScanIter(iter kv.Iterator) (scanKeysSize int, err error) {
	rander := rand.New(rand.NewSource(e.randSeed)) // #nosec G404
	sampleSize := int64(e.opts[ast.AnalyzeOptNumSamples])
	for ; iter.Valid() && err == nil; err = iter.Next() {
		// reservoir sampling
		scanKeysSize++
		randNum := rander.Int63n(int64(e.sampCursor) + int64(scanKeysSize))
		if randNum > sampleSize && e.sampCursor == int32(sampleSize) {
			continue
		}

		p := rander.Int31n(int32(sampleSize))
		if e.sampCursor < int32(sampleSize) {
			p = e.sampCursor
			e.sampCursor++
		}

		err = e.updateCollectorSamples(iter.Value(), iter.Key(), p)
		if err != nil {
			return
		}
	}
	return
}

func (e *AnalyzeFastExec) handleScanTasks(bo *tikv.Backoffer) (keysSize int, err error) {
	snapshot := e.ctx.GetStore().GetSnapshot(kv.NewVersion(e.snapshot))
	snapshot.SetOption(kv.IsolationLevel, kv.SI)
	if e.ctx.GetSessionVars().GetReplicaRead().IsFollowerRead() {
		snapshot.SetOption(kv.ReplicaRead, kv.ReplicaReadFollower)
	}
	setOptionForTopSQL(e.ctx.GetSessionVars().StmtCtx, snapshot)
	for _, t := range e.scanTasks {
		iter, err := snapshot.Iter(kv.Key(t.StartKey), kv.Key(t.EndKey))
		if err != nil {
			return keysSize, err
		}
		size, err := e.handleScanIter(iter)
		keysSize += size
		if err != nil {
			return keysSize, err
		}
	}
	return keysSize, nil
}

func (e *AnalyzeFastExec) handleSampTasks(workID int, step uint32, err *error) {
	defer e.wg.Done()
	snapshot := e.ctx.GetStore().GetSnapshot(kv.NewVersion(e.snapshot))
	snapshot.SetOption(kv.NotFillCache, true)
	snapshot.SetOption(kv.IsolationLevel, kv.SI)
	snapshot.SetOption(kv.Priority, kv.PriorityLow)
	setOptionForTopSQL(e.ctx.GetSessionVars().StmtCtx, snapshot)
	readReplicaType := e.ctx.GetSessionVars().GetReplicaRead()
	if readReplicaType.IsFollowerRead() {
		snapshot.SetOption(kv.ReplicaRead, readReplicaType)
	}

	rander := rand.New(rand.NewSource(e.randSeed)) // #nosec G404
	for i := workID; i < len(e.sampTasks); i += e.concurrency {
		task := e.sampTasks[i]
		// randomize the estimate step in range [step - 2 * sqrt(step), step]
		if step > 4 { // 2*sqrt(x) < x
			lower, upper := step-uint32(2*math.Sqrt(float64(step))), step
			step = uint32(rander.Intn(int(upper-lower))) + lower
		}
		snapshot.SetOption(kv.SampleStep, step)
		kvMap := make(map[string][]byte)
		var iter kv.Iterator
		iter, *err = snapshot.Iter(kv.Key(task.StartKey), kv.Key(task.EndKey))
		if *err != nil {
			return
		}
		for iter.Valid() {
			kvMap[string(iter.Key())] = iter.Value()
			*err = iter.Next()
			if *err != nil {
				return
			}
		}
		fastAnalyzeHistogramSample.Observe(float64(len(kvMap)))

		*err = e.handleBatchSeekResponse(kvMap)
		if *err != nil {
			return
		}
	}
}

func (e *AnalyzeFastExec) buildColumnStats(ID int64, collector *statistics.SampleCollector, tp *types.FieldType, rowCount int64) (*statistics.Histogram, *statistics.CMSketch, *statistics.TopN, *statistics.FMSketch, error) {
	sc := e.ctx.GetSessionVars().StmtCtx
	data := make([][]byte, 0, len(collector.Samples))
	fmSketch := statistics.NewFMSketch(maxSketchSize)
	notNullSamples := make([]*statistics.SampleItem, 0, len(collector.Samples))
	for i, sample := range collector.Samples {
		sample.Ordinal = i
		if sample.Value.IsNull() {
			collector.NullCount++
			continue
		}
		notNullSamples = append(notNullSamples, sample)
		err := fmSketch.InsertValue(sc, sample.Value)
		if err != nil {
			return nil, nil, nil, nil, err
		}
		valBytes, err := tablecodec.EncodeValue(sc, nil, sample.Value)
		if err != nil {
			return nil, nil, nil, nil, err
		}
		data = append(data, valBytes)
	}
	// Build CMSketch.
	cmSketch, topN, ndv, scaleRatio := statistics.NewCMSketchAndTopN(int32(e.opts[ast.AnalyzeOptCMSketchDepth]), int32(e.opts[ast.AnalyzeOptCMSketchWidth]), data, uint32(e.opts[ast.AnalyzeOptNumTopN]), uint64(rowCount))
	// Build Histogram.
	collector.Samples = notNullSamples
	hist, err := statistics.BuildColumnHist(e.ctx, int64(e.opts[ast.AnalyzeOptNumBuckets]), ID, collector, tp, rowCount, int64(ndv), collector.NullCount*int64(scaleRatio))
	return hist, cmSketch, topN, fmSketch, err
}

func (e *AnalyzeFastExec) buildIndexStats(idxInfo *model.IndexInfo, collector *statistics.SampleCollector, rowCount int64) (*statistics.Histogram, *statistics.CMSketch, *statistics.TopN, error) {
	data := make([][][]byte, len(idxInfo.Columns))
	for _, sample := range collector.Samples {
		var preLen int
		remained := sample.Value.GetBytes()
		// We need to insert each prefix values into CM Sketch.
		for i := 0; i < len(idxInfo.Columns); i++ {
			var err error
			var value []byte
			value, remained, err = codec.CutOne(remained)
			if err != nil {
				return nil, nil, nil, err
			}
			preLen += len(value)
			data[i] = append(data[i], sample.Value.GetBytes()[:preLen])
		}
	}
	numTop := uint32(e.opts[ast.AnalyzeOptNumTopN])
	cmSketch, topN, ndv, scaleRatio := statistics.NewCMSketchAndTopN(int32(e.opts[ast.AnalyzeOptCMSketchDepth]), int32(e.opts[ast.AnalyzeOptCMSketchWidth]), data[0], numTop, uint64(rowCount))
	// Build CM Sketch for each prefix and merge them into one.
	for i := 1; i < len(idxInfo.Columns); i++ {
		var curCMSketch *statistics.CMSketch
		var curTopN *statistics.TopN
		// `ndv` should be the ndv of full index, so just rewrite it here.
		curCMSketch, curTopN, ndv, scaleRatio = statistics.NewCMSketchAndTopN(int32(e.opts[ast.AnalyzeOptCMSketchDepth]), int32(e.opts[ast.AnalyzeOptCMSketchWidth]), data[i], numTop, uint64(rowCount))
		err := cmSketch.MergeCMSketch(curCMSketch)
		if err != nil {
			return nil, nil, nil, err
		}
		statistics.MergeTopNAndUpdateCMSketch(topN, curTopN, cmSketch, numTop)
	}
	// Build Histogram.
	hist, err := statistics.BuildColumnHist(e.ctx, int64(e.opts[ast.AnalyzeOptNumBuckets]), idxInfo.ID, collector, types.NewFieldType(mysql.TypeBlob), rowCount, int64(ndv), collector.NullCount*int64(scaleRatio))
	return hist, cmSketch, topN, err
}

func (e *AnalyzeFastExec) runTasks() ([]*statistics.Histogram, []*statistics.CMSketch, []*statistics.TopN, []*statistics.FMSketch, error) {
	errs := make([]error, e.concurrency)
	pkColCount := pkColsCount(e.handleCols)
	// collect column samples and primary key samples and index samples.
	length := len(e.colsInfo) + pkColCount + len(e.idxsInfo)
	e.collectors = make([]*statistics.SampleCollector, length)
	for i := range e.collectors {
		e.collectors[i] = &statistics.SampleCollector{
			MaxSampleSize: int64(e.opts[ast.AnalyzeOptNumSamples]),
			Samples:       make([]*statistics.SampleItem, e.opts[ast.AnalyzeOptNumSamples]),
		}
	}

	e.wg.Add(e.concurrency)
	bo := tikv.NewBackofferWithVars(context.Background(), 500, nil)
	for i := 0; i < e.concurrency; i++ {
		go e.handleSampTasks(i, e.estSampStep, &errs[i])
	}
	e.wg.Wait()
	for _, err := range errs {
		if err != nil {
			return nil, nil, nil, nil, err
		}
	}

	scanKeysSize, err := e.handleScanTasks(bo)
	fastAnalyzeHistogramScanKeys.Observe(float64(scanKeysSize))
	if err != nil {
		return nil, nil, nil, nil, err
	}

	stats := domain.GetDomain(e.ctx).StatsHandle()
	var rowCount int64 = 0
	if stats.Lease() > 0 {
		if t := stats.GetPartitionStats(e.tblInfo, e.tableID.GetStatisticsID()); !t.Pseudo {
			rowCount = t.Count
		}
	}
	hists, cms, topNs, fms := make([]*statistics.Histogram, length), make([]*statistics.CMSketch, length), make([]*statistics.TopN, length), make([]*statistics.FMSketch, length)
	for i := 0; i < length; i++ {
		// Build collector properties.
		collector := e.collectors[i]
		collector.Samples = collector.Samples[:e.sampCursor]
		sort.Slice(collector.Samples, func(i, j int) bool {
			return collector.Samples[i].Handle.Compare(collector.Samples[j].Handle) < 0
		})
		collector.CalcTotalSize()
		// Adjust the row count in case the count of `tblStats` is not accurate and too small.
		rowCount = mathutil.Max(rowCount, int64(len(collector.Samples)))
		// Scale the total column size.
		if len(collector.Samples) > 0 {
			collector.TotalSize *= rowCount / int64(len(collector.Samples))
		}
		if i < pkColCount {
			pkCol := e.handleCols.GetCol(i)
			hists[i], cms[i], topNs[i], fms[i], err = e.buildColumnStats(pkCol.ID, e.collectors[i], pkCol.RetType, rowCount)
		} else if i < pkColCount+len(e.colsInfo) {
			hists[i], cms[i], topNs[i], fms[i], err = e.buildColumnStats(e.colsInfo[i-pkColCount].ID, e.collectors[i], &e.colsInfo[i-pkColCount].FieldType, rowCount)
		} else {
			hists[i], cms[i], topNs[i], err = e.buildIndexStats(e.idxsInfo[i-pkColCount-len(e.colsInfo)], e.collectors[i], rowCount)
		}
		if err != nil {
			return nil, nil, nil, nil, err
		}
	}
	return hists, cms, topNs, fms, nil
}

func (e *AnalyzeFastExec) buildStats() (hists []*statistics.Histogram, cms []*statistics.CMSketch, topNs []*statistics.TopN, fms []*statistics.FMSketch, err error) {
	// To set rand seed, it's for unit test.
	// To ensure that random sequences are different in non-test environments, RandSeed must be set time.Now().
	if atomic.LoadInt64(&RandSeed) == 1 {
		atomic.StoreInt64(&e.randSeed, time.Now().UnixNano())
	} else {
		atomic.StoreInt64(&e.randSeed, RandSeed)
	}

	err = e.buildSampTask()
	if err != nil {
		return nil, nil, nil, nil, err
	}

	return e.runTasks()
}

// AnalyzeTestFastExec is for fast sample in unit test.
type AnalyzeTestFastExec struct {
	AnalyzeFastExec
	Ctx         sessionctx.Context
	TableID     statistics.AnalyzeTableID
	HandleCols  core.HandleCols
	ColsInfo    []*model.ColumnInfo
	IdxsInfo    []*model.IndexInfo
	Concurrency int
	Collectors  []*statistics.SampleCollector
	TblInfo     *model.TableInfo
	Opts        map[ast.AnalyzeOptionType]uint64
	Snapshot    uint64
}

// TestFastSample only test the fast sample in unit test.
func (e *AnalyzeTestFastExec) TestFastSample() error {
	e.ctx = e.Ctx
	e.handleCols = e.HandleCols
	e.colsInfo = e.ColsInfo
	e.idxsInfo = e.IdxsInfo
	e.concurrency = e.Concurrency
	e.tableID = e.TableID
	e.wg = &sync.WaitGroup{}
	e.job = &statistics.AnalyzeJob{}
	e.tblInfo = e.TblInfo
	e.opts = e.Opts
	e.snapshot = e.Snapshot
	_, _, _, _, err := e.buildStats()
	e.Collectors = e.collectors
	return err
}

type analyzeIndexIncrementalExec struct {
	AnalyzeIndexExec
	oldHist *statistics.Histogram
	oldCMS  *statistics.CMSketch
	oldTopN *statistics.TopN
}

func analyzeIndexIncremental(idxExec *analyzeIndexIncrementalExec) *statistics.AnalyzeResults {
	var statsVer = statistics.Version1
	if idxExec.analyzePB.IdxReq.Version != nil {
		statsVer = int(*idxExec.analyzePB.IdxReq.Version)
	}
	pruneMode := variable.PartitionPruneMode(idxExec.ctx.GetSessionVars().PartitionPruneMode.Load())
	if idxExec.tableID.IsPartitionTable() && pruneMode == variable.Dynamic {
		err := errors.Errorf("[stats]: global statistics for partitioned tables unavailable in ANALYZE INCREMENTAL")
		return &statistics.AnalyzeResults{Err: err, Job: idxExec.job}
	}
	startPos := idxExec.oldHist.GetUpper(idxExec.oldHist.Len() - 1)
	values, _, err := codec.DecodeRange(startPos.GetBytes(), len(idxExec.idxInfo.Columns), nil, nil)
	if err != nil {
		return &statistics.AnalyzeResults{Err: err, Job: idxExec.job}
	}
	ran := ranger.Range{LowVal: values, HighVal: []types.Datum{types.MaxValueDatum()}, Collators: collate.GetBinaryCollatorSlice(1)}
	hist, cms, fms, topN, err := idxExec.buildStats([]*ranger.Range{&ran}, false)
	if err != nil {
		return &statistics.AnalyzeResults{Err: err, Job: idxExec.job}
	}
	hist, err = statistics.MergeHistograms(idxExec.ctx.GetSessionVars().StmtCtx, idxExec.oldHist, hist, int(idxExec.opts[ast.AnalyzeOptNumBuckets]), statsVer)
	if err != nil {
		return &statistics.AnalyzeResults{Err: err, Job: idxExec.job}
	}
	if idxExec.oldCMS != nil && cms != nil {
		err = cms.MergeCMSketch4IncrementalAnalyze(idxExec.oldCMS, uint32(idxExec.opts[ast.AnalyzeOptNumTopN]))
		if err != nil {
			return &statistics.AnalyzeResults{Err: err, Job: idxExec.job}
		}
		cms.CalcDefaultValForAnalyze(uint64(hist.NDV))
	}
	if statsVer >= statistics.Version2 {
		poped := statistics.MergeTopNAndUpdateCMSketch(topN, idxExec.oldTopN, cms, uint32(idxExec.opts[ast.AnalyzeOptNumTopN]))
		hist.AddIdxVals(poped)
	}
	result := &statistics.AnalyzeResult{
		Hist:    []*statistics.Histogram{hist},
		Cms:     []*statistics.CMSketch{cms},
		TopNs:   []*statistics.TopN{topN},
		Fms:     []*statistics.FMSketch{fms},
		IsIndex: 1,
	}
	cnt := hist.NullCount
	if hist.Len() > 0 {
		cnt += hist.Buckets[hist.Len()-1].Count
	}
	return &statistics.AnalyzeResults{
		TableID:  idxExec.tableID,
		Ars:      []*statistics.AnalyzeResult{result},
		Job:      idxExec.job,
		StatsVer: statsVer,
		Count:    cnt,
		Snapshot: idxExec.snapshot,
	}
}

type analyzePKIncrementalExec struct {
	AnalyzeColumnsExec
	oldHist *statistics.Histogram
}

func analyzePKIncremental(colExec *analyzePKIncrementalExec) *statistics.AnalyzeResults {
	var maxVal types.Datum
	pkInfo := colExec.handleCols.GetCol(0)
	if mysql.HasUnsignedFlag(pkInfo.RetType.GetFlag()) {
		maxVal = types.NewUintDatum(math.MaxUint64)
	} else {
		maxVal = types.NewIntDatum(math.MaxInt64)
	}
	startPos := *colExec.oldHist.GetUpper(colExec.oldHist.Len() - 1)
	ran := ranger.Range{LowVal: []types.Datum{startPos}, LowExclude: true, HighVal: []types.Datum{maxVal}, Collators: collate.GetBinaryCollatorSlice(1)}
	hists, _, _, _, _, err := colExec.buildStats([]*ranger.Range{&ran}, false)
	if err != nil {
		return &statistics.AnalyzeResults{Err: err, Job: colExec.job}
	}
	hist := hists[0]
	hist, err = statistics.MergeHistograms(colExec.ctx.GetSessionVars().StmtCtx, colExec.oldHist, hist, int(colExec.opts[ast.AnalyzeOptNumBuckets]), statistics.Version1)
	if err != nil {
		return &statistics.AnalyzeResults{Err: err, Job: colExec.job}
	}
	result := &statistics.AnalyzeResult{
		Hist:  []*statistics.Histogram{hist},
		Cms:   []*statistics.CMSketch{nil},
		TopNs: []*statistics.TopN{nil},
		Fms:   []*statistics.FMSketch{nil},
	}
	var cnt int64
	if hist.Len() > 0 {
		cnt = hist.Buckets[hist.Len()-1].Count
	}
	return &statistics.AnalyzeResults{
		TableID:  colExec.tableID,
		Ars:      []*statistics.AnalyzeResult{result},
		Job:      colExec.job,
		StatsVer: statistics.Version1,
		Count:    cnt,
		Snapshot: colExec.snapshot,
	}
}

// AddNewAnalyzeJob records the new analyze job.
func AddNewAnalyzeJob(ctx sessionctx.Context, job *statistics.AnalyzeJob) {
	if job == nil {
		return
	}
	statsHandle := domain.GetDomain(ctx).StatsHandle()
	err := statsHandle.InsertAnalyzeJob(job, ctx.GetSessionVars().ConnectionID)
	if err != nil {
		logutil.BgLogger().Error("failed to insert analyze job", zap.Error(err))
	}
}

// StartAnalyzeJob marks the state of the analyze job as running and sets the start time.
func StartAnalyzeJob(ctx sessionctx.Context, job *statistics.AnalyzeJob) {
	if job == nil || job.ID == nil {
		return
	}
	job.StartTime = time.Now()
	job.Progress.SetLastDumpTime(job.StartTime)
	exec := ctx.(sqlexec.RestrictedSQLExecutor)
	const sql = "UPDATE mysql.analyze_jobs SET start_time = CONVERT_TZ(%?, '+00:00', @@TIME_ZONE), state = %? WHERE id = %?"
	_, _, err := exec.ExecRestrictedSQL(context.TODO(), []sqlexec.OptionFuncAlias{sqlexec.ExecOptionUseSessionPool}, sql, job.StartTime.UTC().Format(types.TimeFormat), statistics.AnalyzeRunning, *job.ID)
	if err != nil {
		logutil.BgLogger().Warn("failed to update analyze job", zap.String("update", fmt.Sprintf("%s->%s", statistics.AnalyzePending, statistics.AnalyzeRunning)), zap.Error(err))
	}
}

// UpdateAnalyzeJob updates count of the processed rows when increment reaches a threshold.
func UpdateAnalyzeJob(ctx sessionctx.Context, job *statistics.AnalyzeJob, rowCount int64) {
	if job == nil || job.ID == nil {
		return
	}
	delta := job.Progress.Update(rowCount)
	if delta == 0 {
		return
	}
	exec := ctx.(sqlexec.RestrictedSQLExecutor)
	const sql = "UPDATE mysql.analyze_jobs SET processed_rows = processed_rows + %? WHERE id = %?"
	_, _, err := exec.ExecRestrictedSQL(context.TODO(), []sqlexec.OptionFuncAlias{sqlexec.ExecOptionUseSessionPool}, sql, delta, *job.ID)
	if err != nil {
		logutil.BgLogger().Warn("failed to update analyze job", zap.String("update", fmt.Sprintf("process %v rows", delta)), zap.Error(err))
	}
}

// FinishAnalyzeJob updates the state of the analyze job to finished/failed according to `meetError` and sets the end time.
func FinishAnalyzeJob(ctx sessionctx.Context, job *statistics.AnalyzeJob, analyzeErr error) {
	if job == nil || job.ID == nil {
		return
	}
	job.EndTime = time.Now()
	var sql string
	var args []interface{}
	// process_id is used to see which process is running the analyze job and kill the analyze job. After the analyze job
	// is finished(or failed), process_id is useless and we set it to NULL to avoid `kill tidb process_id` wrongly.
	if analyzeErr != nil {
		sql = "UPDATE mysql.analyze_jobs SET processed_rows = processed_rows + %?, end_time = CONVERT_TZ(%?, '+00:00', @@TIME_ZONE), state = %?, fail_reason = %?, process_id = NULL WHERE id = %?"
		args = []interface{}{job.Progress.GetDeltaCount(), job.EndTime.UTC().Format(types.TimeFormat), statistics.AnalyzeFailed, analyzeErr.Error(), *job.ID}
	} else {
		sql = "UPDATE mysql.analyze_jobs SET processed_rows = processed_rows + %?, end_time = CONVERT_TZ(%?, '+00:00', @@TIME_ZONE), state = %?, process_id = NULL WHERE id = %?"
		args = []interface{}{job.Progress.GetDeltaCount(), job.EndTime.UTC().Format(types.TimeFormat), statistics.AnalyzeFinished, *job.ID}
	}
	exec := ctx.(sqlexec.RestrictedSQLExecutor)
	_, _, err := exec.ExecRestrictedSQL(context.TODO(), []sqlexec.OptionFuncAlias{sqlexec.ExecOptionUseSessionPool}, sql, args...)
	if err != nil {
		var state string
		if analyzeErr != nil {
			state = statistics.AnalyzeFailed
		} else {
			state = statistics.AnalyzeFinished
		}
		logutil.BgLogger().Warn("failed to update analyze job", zap.String("update", fmt.Sprintf("%s->%s", statistics.AnalyzeRunning, state)), zap.Error(err))
	}
}

// analyzeResultsNotifyWaitGroupWrapper is a wrapper for sync.WaitGroup
// Please add all goroutine count when to `Add` to avoid exiting in advance.
type analyzeResultsNotifyWaitGroupWrapper struct {
	sync.WaitGroup
	notify chan *statistics.AnalyzeResults
	cnt    atomicutil.Uint64
}

// NewAnalyzeResultsNotifyWaitGroupWrapper is to create analyzeResultsNotifyWaitGroupWrapper
func NewAnalyzeResultsNotifyWaitGroupWrapper(notify chan *statistics.AnalyzeResults) *analyzeResultsNotifyWaitGroupWrapper {
	return &analyzeResultsNotifyWaitGroupWrapper{
		notify: notify,
		cnt:    *atomicutil.NewUint64(0),
	}
}

// Run runs a function in a goroutine and calls done when function returns.
// Please DO NOT use panic in the cb function.
func (w *analyzeResultsNotifyWaitGroupWrapper) Run(exec func()) {
	old := w.cnt.Inc() - 1
	go func(cnt uint64) {
		defer func() {
			w.Done()
			if cnt == 0 {
				w.Wait()
				close(w.notify)
			}
		}()
		exec()
	}(old)
}

// notifyErrorWaitGroupWrapper is a wrapper for sync.WaitGroup
// Please add all goroutine count when to `Add` to avoid exiting in advance.
type notifyErrorWaitGroupWrapper struct {
	sync.WaitGroup
	notify chan error
	cnt    atomicutil.Uint64
}

// newNotifyErrorWaitGroupWrapper is to create notifyErrorWaitGroupWrapper
func newNotifyErrorWaitGroupWrapper(notify chan error) *notifyErrorWaitGroupWrapper {
	return &notifyErrorWaitGroupWrapper{
		notify: notify,
		cnt:    *atomicutil.NewUint64(0),
	}
}

// Run runs a function in a goroutine and calls done when function returns.
// Please DO NOT use panic in the cb function.
func (w *notifyErrorWaitGroupWrapper) Run(exec func()) {
	old := w.cnt.Inc() - 1
	go func(cnt uint64) {
		defer func() {
			w.Done()
			if cnt == 0 {
				w.Wait()
				close(w.notify)
			}
		}()
		exec()
	}(old)
}<|MERGE_RESOLUTION|>--- conflicted
+++ resolved
@@ -746,12 +746,8 @@
 		defer wg.Wait()
 		count, hists, topns, fmSketches, extStats, err := colExec.buildSamplingStats(ranges, collExtStats, specialIndexesOffsets, idxNDVPushDownCh)
 		if err != nil {
-<<<<<<< HEAD
 			ReleaseMemory(colExec.memTracker, colExec.memTracker.BytesConsumed())
 			TryGCIfNeeded(true)
-=======
-			colExec.memTracker.Consume(-colExec.memTracker.BytesConsumed())
->>>>>>> c841b8b0
 			return &statistics.AnalyzeResults{Err: err, Job: colExec.job}
 		}
 		TryGCIfNeeded(true)
@@ -1043,11 +1039,7 @@
 		oldRootCollectorSize := rootCollectorSize
 		rootRowCollector.MergeCollector(mergeResult.collector)
 		rootCollectorSize = rootRowCollector.Base().MemSize
-<<<<<<< HEAD
 		ReleaseMemory(e.memTracker, oldRootCollectorSize+mergeResult.collector.Base().MemSize-rootCollectorSize)
-=======
-		e.memTracker.Consume(rootCollectorSize - oldRootCollectorSize - mergeResult.collector.Base().MemSize)
->>>>>>> c841b8b0
 	}
 	if err != nil {
 		return 0, nil, nil, nil, nil, err
@@ -1182,15 +1174,11 @@
 			totalSampleCollectorSize += sampleCollector.MemSize
 		}
 	}
-<<<<<<< HEAD
 	logutil.BgLogger().Info("memory:", zap.Int64("sampleCollectors", totalSampleCollectorSize))
 	memStats = &runtime.MemStats{}
 	runtime.ReadMemStats(memStats)
 	logutil.BgLogger().Info("memory:", zap.Uint64("heapInUse", memStats.HeapInuse))
 	ReleaseMemory(e.memTracker, rootCollectorSize+totalSampleCollectorSize)
-=======
-	e.memTracker.Consume(-rootCollectorSize - totalSampleCollectorSize)
->>>>>>> c841b8b0
 	return
 }
 
@@ -1414,11 +1402,7 @@
 		retCollector.MergeCollector(subCollector)
 		newRetCollectorSize := retCollector.Base().MemSize
 		subCollectorSize := subCollector.Base().MemSize
-<<<<<<< HEAD
 		ReleaseMemory(e.memTracker, dataSize+colRespSize+oldRetCollectorSize+subCollectorSize-newRetCollectorSize)
-=======
-		e.memTracker.Consume(newRetCollectorSize - dataSize - colRespSize - oldRetCollectorSize - subCollectorSize)
->>>>>>> c841b8b0
 	}
 	resultCh <- &samplingMergeResult{collector: retCollector}
 }
@@ -1553,9 +1537,6 @@
 				}
 			}
 			hist, topn, err := statistics.BuildHistAndTopN(e.ctx, int(e.opts[ast.AnalyzeOptNumBuckets]), int(e.opts[ast.AnalyzeOptNumTopN]), task.id, collector, task.tp, task.isColumn)
-			if !task.isColumn {
-				ReleaseMemory(e.memTracker, collector.MemSize)
-			}
 			if err != nil {
 				resultCh <- err
 				releaseCollectorMemory()
