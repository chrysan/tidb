--- conflicted
+++ resolved
@@ -1170,21 +1170,15 @@
 	}
 	totalSampleCollectorSize := int64(0)
 	for _, sampleCollector := range sampleCollectors {
-<<<<<<< HEAD
-		totalSampleCollectorSize += sampleCollector.MemSize
+		if sampleCollector != nil {
+			totalSampleCollectorSize += sampleCollector.MemSize
+		}
 	}
 	logutil.BgLogger().Info("memory:", zap.Int64("sampleCollectors", totalSampleCollectorSize))
 	memStats = &runtime.MemStats{}
 	runtime.ReadMemStats(memStats)
 	logutil.BgLogger().Info("memory:", zap.Uint64("heapInUse", memStats.HeapInuse))
 	ReleaseMemory(e.memTracker, rootCollectorSize+totalSampleCollectorSize)
-=======
-		if sampleCollector != nil {
-			totalSampleCollectorSize += sampleCollector.MemSize
-		}
-	}
-	e.memTracker.Consume(-rootCollectorSize - totalSampleCollectorSize)
->>>>>>> 174cd275
 	return
 }
 
@@ -1452,11 +1446,7 @@
 				}
 				sampleNum := task.rootRowCollector.Base().Samples.Len()
 				sampleItems := make([]*statistics.SampleItem, 0, sampleNum)
-<<<<<<< HEAD
-				// consume mandatory memory at the beginning, if exceeds, fast fail
-=======
 				// consume mandatory memory at the beginning, including empty SampleItems of all sample rows, if exceeds, fast fail
->>>>>>> 174cd275
 				collectorMemSize := int64(unsafe.Sizeof(sampleItems)) + int64(sampleNum)*(8+statistics.EmptySampleItemSize)
 				e.memTracker.Consume(collectorMemSize)
 				bufferedMemSize := int64(0)
@@ -1543,11 +1533,7 @@
 			}
 			hist, topn, err := statistics.BuildHistAndTopN(e.ctx, int(e.opts[ast.AnalyzeOptNumBuckets]), int(e.opts[ast.AnalyzeOptNumTopN]), task.id, collector, task.tp, task.isColumn)
 			if !task.isColumn {
-<<<<<<< HEAD
 				ReleaseMemory(e.memTracker, collector.MemSize)
-=======
-				e.memTracker.Consume(-collector.MemSize)
->>>>>>> 174cd275
 			}
 			if err != nil {
 				resultCh <- err
