--- conflicted
+++ resolved
@@ -2679,11 +2679,7 @@
 
 // tryGC is called when operator has much to GC but needs to trigger
 // By default, go GC trigger is configured by GOGC=100,
-<<<<<<< HEAD
-// which means, GC will be triggered when memory usage excceeds double of usage after last GC.
-=======
 // which means, GC will be triggered when memory usage exceeds double of usage after last GC.
->>>>>>> 4ccf606a
 // It's inefficient in some cases like half memory is used by long-living cache.
 func tryGC(force bool) {
 	gcTrigger := variable.GCManualTrigger.Load()
