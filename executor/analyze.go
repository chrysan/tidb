--- conflicted
+++ resolved
@@ -1374,17 +1374,13 @@
 	slicePos         int
 }
 
-<<<<<<< HEAD
 func (e *AnalyzeColumnsExec) subBuildWorker(
 	resultCh chan error,
 	taskCh chan *samplingBuildTask,
 	hists []*statistics.Histogram,
 	topns []*statistics.TopN,
 	collectors []*statistics.SampleCollector,
-	isClosedChanThread bool) {
-=======
-func (e *AnalyzeColumnsExec) subBuildWorker(resultCh chan error, taskCh chan *samplingBuildTask, hists []*statistics.Histogram, topns []*statistics.TopN, collectors []*statistics.SampleCollector, exitCh chan struct{}) {
->>>>>>> f0238dd2
+	exitCh chan struct{}) {
 	defer func() {
 		if r := recover(); r != nil {
 			buf := make([]byte, 4096)
@@ -1486,27 +1482,13 @@
 				resultCh <- err
 				continue
 			}
+			e.memTracker.Consume(hist.MemoryUsage() + topn.MemoryUsage())
 			hists[task.slicePos] = hist
 			topns[task.slicePos] = topn
 			resultCh <- nil
 		case <-exitCh:
 			return
 		}
-<<<<<<< HEAD
-		if task.isColumn {
-			collectors[task.slicePos] = collector
-		}
-		hist, topn, err := statistics.BuildHistAndTopN(e.ctx, int(e.opts[ast.AnalyzeOptNumBuckets]), int(e.opts[ast.AnalyzeOptNumTopN]), task.id, collector, task.tp, task.isColumn)
-		if err != nil {
-			resultCh <- err
-			continue
-		}
-		e.memTracker.Consume(hist.MemoryUsage() + topn.MemoryUsage())
-		hists[task.slicePos] = hist
-		topns[task.slicePos] = topn
-		resultCh <- nil
-=======
->>>>>>> f0238dd2
 	}
 }
 
