// Copyright 2022 PingCAP, Inc.
//
// Licensed under the Apache License, Version 2.0 (the "License");
// you may not use this file except in compliance with the License.
// You may obtain a copy of the License at
//
//     http://www.apache.org/licenses/LICENSE-2.0
//
// Unless required by applicable law or agreed to in writing, software
// distributed under the License is distributed on an "AS IS" BASIS,
// WITHOUT WARRANTIES OR CONDITIONS OF ANY KIND, either express or implied.
// See the License for the specific language governing permissions and
// limitations under the License.

package executor

import (
	"context"
	"fmt"
	"strings"
	"sync/atomic"
	"time"

	"github.com/pingcap/errors"
	"github.com/pingcap/failpoint"
	"github.com/pingcap/tidb/distsql"
	"github.com/pingcap/tidb/domain"
	"github.com/pingcap/tidb/expression"
	"github.com/pingcap/tidb/parser/ast"
	"github.com/pingcap/tidb/parser/model"
	"github.com/pingcap/tidb/parser/mysql"
	"github.com/pingcap/tidb/planner/core"
	"github.com/pingcap/tidb/statistics"
	"github.com/pingcap/tidb/tablecodec"
	"github.com/pingcap/tidb/types"
	"github.com/pingcap/tidb/util"
	"github.com/pingcap/tidb/util/memory"
	"github.com/pingcap/tidb/util/ranger"
	"github.com/pingcap/tipb/go-tipb"
)

<<<<<<< HEAD
func analyzeColumnsPushdownWithRetry(e *AnalyzeColumnsExec) *statistics.AnalyzeResults {
	analyzeResult := analyzeColumnsPushdown(e)
	// do not retry if succeed / not oom error / not auto-analyze / not v2 / samplerate not set
	if analyzeResult.Err == nil || analyzeResult.Err != errAnalyzeOOM ||
		!e.ctx.GetSessionVars().InRestrictedSQL || e.StatsVersion != statistics.Version2 ||
		e.analyzePB.ColReq == nil || *e.analyzePB.ColReq.SampleRate <= 0 {
		return analyzeResult
	}
	finishJobWithLog(e.ctx, analyzeResult.Job, analyzeResult.Err)
	statsHandle := domain.GetDomain(e.ctx).StatsHandle()
	if statsHandle == nil {
		return analyzeResult
	}
	var statsTbl *statistics.Table
	tid := e.tableID.GetStatisticsID()
	if tid == e.tableInfo.ID {
		statsTbl = statsHandle.GetTableStats(e.tableInfo)
	} else {
		statsTbl = statsHandle.GetPartitionStats(e.tableInfo, tid)
	}
	if statsTbl == nil || statsTbl.Count <= 0 {
		return analyzeResult
	}
	newSampleRate := math.Min(1, float64(config.DefRowsForSampleRate)/float64(statsTbl.Count))
	if newSampleRate >= *e.analyzePB.ColReq.SampleRate {
		return analyzeResult
	}
	*e.analyzePB.ColReq.SampleRate = newSampleRate
	prepareV2AnalyzeJobInfo(e, true)
	AddNewAnalyzeJob(e.ctx, e.job)
	StartAnalyzeJob(e.ctx, e.job)
	return analyzeColumnsPushdown(e)
}

func analyzeColumnsPushdown(colExec *AnalyzeColumnsExec) *statistics.AnalyzeResults {
	var ranges []*ranger.Range
	if hc := colExec.handleCols; hc != nil {
		if hc.IsInt() {
			ranges = ranger.FullIntRange(mysql.HasUnsignedFlag(hc.GetCol(0).RetType.GetFlag()))
		} else {
			ranges = ranger.FullNotNullRange()
		}
	} else {
		ranges = ranger.FullIntRange(false)
	}
	collExtStats := colExec.ctx.GetSessionVars().EnableExtendedStats
	if colExec.StatsVersion == statistics.Version2 {
		specialIndexes := make([]*model.IndexInfo, 0, len(colExec.indexes))
		specialIndexesOffsets := make([]int, 0, len(colExec.indexes))
		for i, idx := range colExec.indexes {
			isSpecial := false
			for _, col := range idx.Columns {
				colInfo := colExec.colsInfo[col.Offset]
				isVirtualCol := colInfo.IsGenerated() && !colInfo.GeneratedStored
				isPrefixCol := col.Length != types.UnspecifiedLength
				if isVirtualCol || isPrefixCol {
					isSpecial = true
					break
				}
			}
			if isSpecial {
				specialIndexesOffsets = append(specialIndexesOffsets, i)
				specialIndexes = append(specialIndexes, idx)
			}
		}
		idxNDVPushDownCh := make(chan analyzeIndexNDVTotalResult, 1)
		// subIndexWorkerWg is better to be initialized in handleNDVForSpecialIndexes, however if we do so, golang would
		// report unexpected/unreasonable data race error on subIndexWorkerWg when running TestAnalyzeVirtualCol test
		// case with `-race` flag now.
		var wg util.WaitGroupWrapper
		wg.Run(func() {
			colExec.handleNDVForSpecialIndexes(specialIndexes, idxNDVPushDownCh)
		})
		defer wg.Wait()
		count, hists, topns, fmSketches, extStats, err := colExec.buildSamplingStats(ranges, collExtStats, specialIndexesOffsets, idxNDVPushDownCh)
		if err != nil {
			return &statistics.AnalyzeResults{Err: err, Job: colExec.job}
		}
		cLen := len(colExec.analyzePB.ColReq.ColumnsInfo)
		colGroupResult := &statistics.AnalyzeResult{
			Hist:    hists[cLen:],
			TopNs:   topns[cLen:],
			Fms:     fmSketches[cLen:],
			IsIndex: 1,
		}
		// Discard stats of _tidb_rowid.
		// Because the process of analyzing will keep the order of results be the same as the colsInfo in the analyze task,
		// and in `buildAnalyzeFullSamplingTask` we always place the _tidb_rowid at the last of colsInfo, so if there are
		// stats for _tidb_rowid, it must be at the end of the column stats.
		// Virtual column has no histogram yet. So we check nil here.
		if hists[cLen-1] != nil && hists[cLen-1].ID == -1 {
			cLen -= 1
		}
		colResult := &statistics.AnalyzeResult{
			Hist:  hists[:cLen],
			TopNs: topns[:cLen],
			Fms:   fmSketches[:cLen],
		}
		return &statistics.AnalyzeResults{
			TableID:       colExec.tableID,
			Ars:           []*statistics.AnalyzeResult{colResult, colGroupResult},
			Job:           colExec.job,
			StatsVer:      colExec.StatsVersion,
			Count:         count,
			Snapshot:      colExec.snapshot,
			ExtStats:      extStats,
			BaseCount:     colExec.baseCount,
			BaseModifyCnt: colExec.baseModifyCnt,
		}
	}
	hists, cms, topNs, fms, extStats, err := colExec.buildStats(ranges, collExtStats)
	if err != nil {
		return &statistics.AnalyzeResults{Err: err, Job: colExec.job}
	}

	if hasPkHist(colExec.handleCols) {
		PKresult := &statistics.AnalyzeResult{
			Hist:  hists[:1],
			Cms:   cms[:1],
			TopNs: topNs[:1],
			Fms:   fms[:1],
		}
		restResult := &statistics.AnalyzeResult{
			Hist:  hists[1:],
			Cms:   cms[1:],
			TopNs: topNs[1:],
			Fms:   fms[1:],
		}
		return &statistics.AnalyzeResults{
			TableID:  colExec.tableID,
			Ars:      []*statistics.AnalyzeResult{PKresult, restResult},
			ExtStats: extStats,
			Job:      colExec.job,
			StatsVer: colExec.StatsVersion,
			Count:    int64(PKresult.Hist[0].TotalRowCount()),
			Snapshot: colExec.snapshot,
		}
	}
	var ars []*statistics.AnalyzeResult
	if colExec.analyzePB.Tp == tipb.AnalyzeType_TypeMixed {
		ars = append(ars, &statistics.AnalyzeResult{
			Hist:    []*statistics.Histogram{hists[0]},
			Cms:     []*statistics.CMSketch{cms[0]},
			TopNs:   []*statistics.TopN{topNs[0]},
			Fms:     []*statistics.FMSketch{nil},
			IsIndex: 1,
		})
		hists = hists[1:]
		cms = cms[1:]
		topNs = topNs[1:]
	}
	colResult := &statistics.AnalyzeResult{
		Hist:  hists,
		Cms:   cms,
		TopNs: topNs,
		Fms:   fms,
	}
	ars = append(ars, colResult)
	cnt := int64(hists[0].TotalRowCount())
	if colExec.StatsVersion >= statistics.Version2 {
		cnt += int64(topNs[0].TotalCount())
	}
	return &statistics.AnalyzeResults{
		TableID:  colExec.tableID,
		Ars:      ars,
		Job:      colExec.job,
		StatsVer: colExec.StatsVersion,
		ExtStats: extStats,
		Count:    cnt,
		Snapshot: colExec.snapshot,
	}
}

=======
>>>>>>> da1b82aa
// AnalyzeColumnsExec represents Analyze columns push down executor.
type AnalyzeColumnsExec struct {
	baseAnalyzeExec

	tableInfo     *model.TableInfo
	colsInfo      []*model.ColumnInfo
	handleCols    core.HandleCols
	commonHandle  *model.IndexInfo
	resultHandler *tableResultHandler
	indexes       []*model.IndexInfo
	core.AnalyzeInfo

	samplingBuilderWg *notifyErrorWaitGroupWrapper
	samplingMergeWg   *util.WaitGroupWrapper

	schemaForVirtualColEval *expression.Schema
	baseCount               int64
	baseModifyCnt           int64

	memTracker *memory.Tracker
}

func analyzeColumnsPushDownEntry(e *AnalyzeColumnsExec) *statistics.AnalyzeResults {
	if e.AnalyzeInfo.StatsVersion >= statistics.Version2 {
		return e.toV2().analyzeColumnsPushDownWithRetryV2()
	}
	return e.toV1().analyzeColumnsPushDownV1()
}

func (e *AnalyzeColumnsExec) toV1() *AnalyzeColumnsExecV1 {
	return &AnalyzeColumnsExecV1{
		AnalyzeColumnsExec: e,
	}
}

func (e *AnalyzeColumnsExec) toV2() *AnalyzeColumnsExecV2 {
	return &AnalyzeColumnsExecV2{
		AnalyzeColumnsExec: e,
	}
}

func (e *AnalyzeColumnsExec) open(ranges []*ranger.Range) error {
	e.memTracker = memory.NewTracker(e.ctx.GetSessionVars().PlanID, -1)
	e.memTracker.AttachTo(e.ctx.GetSessionVars().StmtCtx.MemTracker)
	e.resultHandler = &tableResultHandler{}
	firstPartRanges, secondPartRanges := distsql.SplitRangesAcrossInt64Boundary(ranges, true, false, !hasPkHist(e.handleCols))
	firstResult, err := e.buildResp(firstPartRanges)
	if err != nil {
		return err
	}
	if len(secondPartRanges) == 0 {
		e.resultHandler.open(nil, firstResult)
		return nil
	}
	var secondResult distsql.SelectResult
	secondResult, err = e.buildResp(secondPartRanges)
	if err != nil {
		return err
	}
	e.resultHandler.open(firstResult, secondResult)

	return nil
}

func (e *AnalyzeColumnsExec) buildResp(ranges []*ranger.Range) (distsql.SelectResult, error) {
	var builder distsql.RequestBuilder
	reqBuilder := builder.SetHandleRangesForTables(e.ctx.GetSessionVars().StmtCtx, []int64{e.TableID.GetStatisticsID()}, e.handleCols != nil && !e.handleCols.IsInt(), ranges, nil)
	builder.SetResourceGroupTagger(e.ctx.GetSessionVars().StmtCtx.GetResourceGroupTagger())
	// Always set KeepOrder of the request to be true, in order to compute
	// correct `correlation` of columns.
	kvReq, err := reqBuilder.
		SetAnalyzeRequest(e.analyzePB).
		SetStartTS(e.snapshot).
		SetKeepOrder(true).
		SetConcurrency(e.concurrency).
		SetMemTracker(e.memTracker).
		Build()
	if err != nil {
		return nil, err
	}
	ctx := context.TODO()
	result, err := distsql.Analyze(ctx, e.ctx.GetClient(), kvReq, e.ctx.GetSessionVars().KVVars, e.ctx.GetSessionVars().InRestrictedSQL, e.ctx.GetSessionVars().StmtCtx)
	if err != nil {
		return nil, err
	}
	return result, nil
}

<<<<<<< HEAD
// decodeSampleDataWithVirtualColumn constructs the virtual column by evaluating from the deocded normal columns.
// If it failed, it would return false to trigger normal decoding way without the virtual column.
func (e AnalyzeColumnsExec) decodeSampleDataWithVirtualColumn(
	collector statistics.RowSampleCollector,
	fieldTps []*types.FieldType,
	virtualColIdx []int,
	schema *expression.Schema,
) error {
	totFts := make([]*types.FieldType, 0, e.schemaForVirtualColEval.Len())
	for _, col := range e.schemaForVirtualColEval.Columns {
		totFts = append(totFts, col.RetType)
	}
	chk := chunk.NewChunkWithCapacity(totFts, len(collector.Base().Samples))
	decoder := codec.NewDecoder(chk, e.ctx.GetSessionVars().Location())
	for _, sample := range collector.Base().Samples {
		for i := range sample.Columns {
			if schema.Columns[i].VirtualExpr != nil {
				continue
			}
			_, err := decoder.DecodeOne(sample.Columns[i].GetBytes(), i, e.schemaForVirtualColEval.Columns[i].RetType)
			if err != nil {
				return err
			}
		}
	}
	err := FillVirtualColumnValue(fieldTps, virtualColIdx, schema, e.colsInfo, e.ctx, chk)
	if err != nil {
		return err
	}
	iter := chunk.NewIterator4Chunk(chk)
	for row, i := iter.Begin(), 0; row != iter.End(); row, i = iter.Next(), i+1 {
		datums := row.GetDatumRow(totFts)
		collector.Base().Samples[i].Columns = datums
	}
	return nil
}

func (e *AnalyzeColumnsExec) buildSamplingStats(
	ranges []*ranger.Range,
	needExtStats bool,
	indexesWithVirtualColOffsets []int,
	idxNDVPushDownCh chan analyzeIndexNDVTotalResult,
) (
	count int64,
	hists []*statistics.Histogram,
	topns []*statistics.TopN,
	fmSketches []*statistics.FMSketch,
	extStats *statistics.ExtendedStatsColl,
	err error,
) {
	if err = e.open(ranges); err != nil {
		return 0, nil, nil, nil, nil, err
	}
	defer func() {
		if err1 := e.resultHandler.Close(); err1 != nil {
			err = err1
		}
	}()
	l := len(e.analyzePB.ColReq.ColumnsInfo) + len(e.analyzePB.ColReq.ColumnGroups)
	rootRowCollector := statistics.NewRowSampleCollector(int(e.analyzePB.ColReq.SampleSize), e.analyzePB.ColReq.GetSampleRate(), l)
	for i := 0; i < l; i++ {
		rootRowCollector.Base().FMSketches = append(rootRowCollector.Base().FMSketches, statistics.NewFMSketch(maxSketchSize))
	}
	sc := e.ctx.GetSessionVars().StmtCtx
	statsConcurrency, err := getBuildStatsConcurrency(e.ctx)
	if err != nil {
		return 0, nil, nil, nil, nil, err
	}
	mergeResultCh := make(chan *samplingMergeResult, statsConcurrency)
	mergeTaskCh := make(chan []byte, statsConcurrency)
	e.samplingMergeWg = &util.WaitGroupWrapper{}
	e.samplingMergeWg.Add(statsConcurrency)
	for i := 0; i < statsConcurrency; i++ {
		go e.subMergeWorker(mergeResultCh, mergeTaskCh, l, i == 0)
	}
	if err = readDataAndSendTask(e.ctx, e.resultHandler, mergeTaskCh, e.memTracker); err != nil {
		return 0, nil, nil, nil, nil, getAnalyzePanicErr(err)
	}

	mergeWorkerPanicCnt := 0
	for mergeWorkerPanicCnt < statsConcurrency {
		mergeResult, ok := <-mergeResultCh
		if !ok {
			break
		}
		if mergeResult.err != nil {
			err = mergeResult.err
			if isAnalyzeWorkerPanic(mergeResult.err) {
				mergeWorkerPanicCnt++
			}
			continue
		}
		oldRootCollectorSize := rootRowCollector.Base().MemSize
		rootRowCollector.MergeCollector(mergeResult.collector)
		e.memTracker.Consume(rootRowCollector.Base().MemSize - oldRootCollectorSize - mergeResult.collector.Base().MemSize)
	}
	defer e.memTracker.Release(rootRowCollector.Base().MemSize)
	if err != nil {
		return 0, nil, nil, nil, nil, err
	}

	// handling virtual columns
	virtualColIdx := buildVirtualColumnIndex(e.schemaForVirtualColEval, e.colsInfo)
	if len(virtualColIdx) > 0 {
		fieldTps := make([]*types.FieldType, 0, len(virtualColIdx))
		for _, colOffset := range virtualColIdx {
			fieldTps = append(fieldTps, e.schemaForVirtualColEval.Columns[colOffset].RetType)
		}
		err = e.decodeSampleDataWithVirtualColumn(rootRowCollector, fieldTps, virtualColIdx, e.schemaForVirtualColEval)
		if err != nil {
			return 0, nil, nil, nil, nil, err
		}
	} else {
		// If there's no virtual column or we meet error during eval virtual column, we fallback to normal decode otherwise.
		for _, sample := range rootRowCollector.Base().Samples {
			for i := range sample.Columns {
				sample.Columns[i], err = tablecodec.DecodeColumnValue(sample.Columns[i].GetBytes(), &e.colsInfo[i].FieldType, sc.TimeZone)
				if err != nil {
					return 0, nil, nil, nil, nil, err
				}
			}
		}
	}

	for _, sample := range rootRowCollector.Base().Samples {
		// Calculate handle from the row data for each row. It will be used to sort the samples.
		sample.Handle, err = e.handleCols.BuildHandleByDatums(sample.Columns)
		if err != nil {
			return 0, nil, nil, nil, nil, err
		}
	}

	colLen := len(e.colsInfo)

	// The order of the samples are broken when merging samples from sub-collectors.
	// So now we need to sort the samples according to the handle in order to calculate correlation.
	sort.Slice(rootRowCollector.Base().Samples, func(i, j int) bool {
		return rootRowCollector.Base().Samples[i].Handle.Compare(rootRowCollector.Base().Samples[j].Handle) < 0
	})

	totalLen := len(e.colsInfo) + len(e.indexes)
	hists = make([]*statistics.Histogram, totalLen)
	topns = make([]*statistics.TopN, totalLen)
	fmSketches = make([]*statistics.FMSketch, 0, totalLen)
	buildResultChan := make(chan error, totalLen)
	buildTaskChan := make(chan *samplingBuildTask, totalLen)
	if totalLen < statsConcurrency {
		statsConcurrency = totalLen
	}
	e.samplingBuilderWg = newNotifyErrorWaitGroupWrapper(buildResultChan)
	sampleCollectors := make([]*statistics.SampleCollector, len(e.colsInfo))
	exitCh := make(chan struct{})
	e.samplingBuilderWg.Add(statsConcurrency)
	for i := 0; i < statsConcurrency; i++ {
		e.samplingBuilderWg.Run(func() {
			e.subBuildWorker(buildResultChan, buildTaskChan, hists, topns, sampleCollectors, exitCh)
		})
	}
	for i, col := range e.colsInfo {
		buildTaskChan <- &samplingBuildTask{
			id:               col.ID,
			rootRowCollector: rootRowCollector,
			tp:               &col.FieldType,
			isColumn:         true,
			slicePos:         i,
		}
		fmSketches = append(fmSketches, rootRowCollector.Base().FMSketches[i])
	}

	indexPushedDownResult := <-idxNDVPushDownCh
	if indexPushedDownResult.err != nil {
		close(exitCh)
		e.samplingBuilderWg.Wait()
		return 0, nil, nil, nil, nil, indexPushedDownResult.err
	}
	for _, offset := range indexesWithVirtualColOffsets {
		ret := indexPushedDownResult.results[e.indexes[offset].ID]
		rootRowCollector.Base().NullCount[colLen+offset] = ret.Count
		rootRowCollector.Base().FMSketches[colLen+offset] = ret.Ars[0].Fms[0]
	}

	// build index stats
	for i, idx := range e.indexes {
		buildTaskChan <- &samplingBuildTask{
			id:               idx.ID,
			rootRowCollector: rootRowCollector,
			tp:               types.NewFieldType(mysql.TypeBlob),
			isColumn:         false,
			slicePos:         colLen + i,
		}
		fmSketches = append(fmSketches, rootRowCollector.Base().FMSketches[colLen+i])
	}
	close(buildTaskChan)
	panicCnt := 0
	for panicCnt < statsConcurrency {
		err1, ok := <-buildResultChan
		if !ok {
			break
		}
		if err1 != nil {
			err = err1
			if isAnalyzeWorkerPanic(err1) {
				panicCnt++
			}
			continue
		}
	}
	defer func() {
		totalSampleCollectorSize := int64(0)
		for _, sampleCollector := range sampleCollectors {
			if sampleCollector != nil {
				totalSampleCollectorSize += sampleCollector.MemSize
			}
		}
		e.memTracker.Release(totalSampleCollectorSize)
	}()
	if err != nil {
		return 0, nil, nil, nil, nil, err
	}
	count = rootRowCollector.Base().Count
	if needExtStats {
		statsHandle := domain.GetDomain(e.ctx).StatsHandle()
		extStats, err = statsHandle.BuildExtendedStats(e.TableID.GetStatisticsID(), e.colsInfo, sampleCollectors)
		if err != nil {
			return 0, nil, nil, nil, nil, err
		}
	}
	return
}

// handleNDVForSpecialIndexes deals with the logic to analyze the index containing the virtual column when the mode is full sampling.
func (e *AnalyzeColumnsExec) handleNDVForSpecialIndexes(indexInfos []*model.IndexInfo, totalResultCh chan analyzeIndexNDVTotalResult) {
	defer func() {
		if r := recover(); r != nil {
			logutil.BgLogger().Error("analyze ndv for special index panicked", zap.Any("recover", r), zap.Stack("stack"))
			metrics.PanicCounter.WithLabelValues(metrics.LabelAnalyze).Inc()
			totalResultCh <- analyzeIndexNDVTotalResult{
				err: getAnalyzePanicErr(r),
			}
		}
	}()
	tasks := e.buildSubIndexJobForSpecialIndex(indexInfos)
	statsConcurrncy, err := getBuildStatsConcurrency(e.ctx)
	taskCh := make(chan *analyzeTask, len(tasks))
	for _, task := range tasks {
		AddNewAnalyzeJob(e.ctx, task.job)
	}
	resultsCh := make(chan *statistics.AnalyzeResults, len(tasks))
	if len(tasks) < statsConcurrncy {
		statsConcurrncy = len(tasks)
	}
	var subIndexWorkerWg = NewAnalyzeResultsNotifyWaitGroupWrapper(resultsCh)
	subIndexWorkerWg.Add(statsConcurrncy)
	for i := 0; i < statsConcurrncy; i++ {
		subIndexWorkerWg.Run(func() { e.subIndexWorkerForNDV(taskCh, resultsCh) })
	}
	for _, task := range tasks {
		taskCh <- task
	}
	close(taskCh)
	panicCnt := 0
	totalResult := analyzeIndexNDVTotalResult{
		results: make(map[int64]*statistics.AnalyzeResults, len(indexInfos)),
	}
	for panicCnt < statsConcurrncy {
		results, ok := <-resultsCh
		if !ok {
			break
		}
		if results.Err != nil {
			err = results.Err
			FinishAnalyzeJob(e.ctx, results.Job, err)
			if isAnalyzeWorkerPanic(err) {
				panicCnt++
			}
			continue
		}
		FinishAnalyzeJob(e.ctx, results.Job, nil)
		totalResult.results[results.Ars[0].Hist[0].ID] = results
	}
	if err != nil {
		totalResult.err = err
	}
	totalResultCh <- totalResult
}

// subIndexWorker receive the task for each index and return the result for them.
func (e *AnalyzeColumnsExec) subIndexWorkerForNDV(taskCh chan *analyzeTask, resultsCh chan *statistics.AnalyzeResults) {
	var task *analyzeTask
	defer func() {
		if r := recover(); r != nil {
			logutil.BgLogger().Error("analyze worker panicked", zap.Any("recover", r), zap.Stack("stack"))
			metrics.PanicCounter.WithLabelValues(metrics.LabelAnalyze).Inc()
			resultsCh <- &statistics.AnalyzeResults{
				Err: getAnalyzePanicErr(r),
				Job: task.job,
			}
		}
	}()
	for {
		var ok bool
		task, ok = <-taskCh
		if !ok {
			break
		}
		StartAnalyzeJob(e.ctx, task.job)
		if task.taskType != idxTask {
			resultsCh <- &statistics.AnalyzeResults{
				Err: errors.Errorf("incorrect analyze type"),
				Job: task.job,
			}
			continue
		}
		task.idxExec.job = task.job
		resultsCh <- analyzeIndexNDVPushDown(task.idxExec)
	}
}

// buildSubIndexJobForSpecialIndex builds sub index pushed down task to calculate the NDV information for indexes containing virtual column.
// This is because we cannot push the calculation of the virtual column down to the tikv side.
func (e *AnalyzeColumnsExec) buildSubIndexJobForSpecialIndex(indexInfos []*model.IndexInfo) []*analyzeTask {
	_, offset := timeutil.Zone(e.ctx.GetSessionVars().Location())
	tasks := make([]*analyzeTask, 0, len(indexInfos))
	sc := e.ctx.GetSessionVars().StmtCtx
	for _, indexInfo := range indexInfos {
		base := baseAnalyzeExec{
			ctx:         e.ctx,
			tableID:     e.TableID,
			concurrency: e.ctx.GetSessionVars().IndexSerialScanConcurrency(),
			analyzePB: &tipb.AnalyzeReq{
				Tp:             tipb.AnalyzeType_TypeIndex,
				Flags:          sc.PushDownFlags(),
				TimeZoneOffset: offset,
			},
			snapshot: e.snapshot,
		}
		idxExec := &AnalyzeIndexExec{
			baseAnalyzeExec: base,
			isCommonHandle:  e.tableInfo.IsCommonHandle,
			idxInfo:         indexInfo,
		}
		idxExec.opts = make(map[ast.AnalyzeOptionType]uint64, len(ast.AnalyzeOptionString))
		idxExec.opts[ast.AnalyzeOptNumTopN] = 0
		idxExec.opts[ast.AnalyzeOptCMSketchDepth] = 0
		idxExec.opts[ast.AnalyzeOptCMSketchWidth] = 0
		idxExec.opts[ast.AnalyzeOptNumSamples] = 0
		idxExec.opts[ast.AnalyzeOptNumBuckets] = 1
		statsVersion := new(int32)
		*statsVersion = statistics.Version1
		// No Top-N
		topnSize := int32(0)
		idxExec.analyzePB.IdxReq = &tipb.AnalyzeIndexReq{
			// One bucket to store the null for null histogram.
			BucketSize: 1,
			NumColumns: int32(len(indexInfo.Columns)),
			TopNSize:   &topnSize,
			Version:    statsVersion,
			SketchSize: maxSketchSize,
		}
		if idxExec.isCommonHandle && indexInfo.Primary {
			idxExec.analyzePB.Tp = tipb.AnalyzeType_TypeCommonHandle
		}
		// No CM-Sketch.
		depth := int32(0)
		width := int32(0)
		idxExec.analyzePB.IdxReq.CmsketchDepth = &depth
		idxExec.analyzePB.IdxReq.CmsketchWidth = &width
		autoAnalyze := ""
		if e.ctx.GetSessionVars().InRestrictedSQL {
			autoAnalyze = "auto "
		}
		job := &statistics.AnalyzeJob{DBName: e.job.DBName, TableName: e.job.TableName, PartitionName: e.job.PartitionName, JobInfo: autoAnalyze + "analyze ndv for index " + indexInfo.Name.O}
		idxExec.job = job
		tasks = append(tasks, &analyzeTask{
			taskType: idxTask,
			idxExec:  idxExec,
			job:      job,
		})
	}
	return tasks
}

func (e *AnalyzeColumnsExec) subMergeWorker(resultCh chan<- *samplingMergeResult, taskCh <-chan []byte, l int, isClosedChanThread bool) {
	defer func() {
		if r := recover(); r != nil {
			logutil.BgLogger().Error("analyze worker panicked", zap.Any("recover", r), zap.Stack("stack"))
			metrics.PanicCounter.WithLabelValues(metrics.LabelAnalyze).Inc()
			resultCh <- &samplingMergeResult{err: getAnalyzePanicErr(r)}
		}
		// Consume the remaining things.
		for {
			_, ok := <-taskCh
			if !ok {
				break
			}
		}
		e.samplingMergeWg.Done()
		if isClosedChanThread {
			e.samplingMergeWg.Wait()
			close(resultCh)
		}
	}()
	failpoint.Inject("mockAnalyzeSamplingMergeWorkerPanic", func() {
		panic("failpoint triggered")
	})
	retCollector := statistics.NewRowSampleCollector(int(e.analyzePB.ColReq.SampleSize), e.analyzePB.ColReq.GetSampleRate(), l)
	for i := 0; i < l; i++ {
		retCollector.Base().FMSketches = append(retCollector.Base().FMSketches, statistics.NewFMSketch(maxSketchSize))
	}
	for {
		data, ok := <-taskCh
		if !ok {
			break
		}
		dataSize := int64(cap(data))
		colResp := &tipb.AnalyzeColumnsResp{}
		err := colResp.Unmarshal(data)
		if err != nil {
			resultCh <- &samplingMergeResult{err: err}
			return
		}
		colRespSize := int64(colResp.Size())
		e.memTracker.Consume(colRespSize)
		subCollector := statistics.NewRowSampleCollector(int(e.analyzePB.ColReq.SampleSize), e.analyzePB.ColReq.GetSampleRate(), l)
		subCollector.Base().FromProto(colResp.RowCollector, e.memTracker)
		UpdateAnalyzeJob(e.ctx, e.job, subCollector.Base().Count)
		oldRetCollectorSize := retCollector.Base().MemSize
		retCollector.MergeCollector(subCollector)
		newRetCollectorSize := retCollector.Base().MemSize
		subCollectorSize := subCollector.Base().MemSize
		e.memTracker.Consume(newRetCollectorSize - oldRetCollectorSize - subCollectorSize)
		e.memTracker.Release(dataSize + colRespSize)
	}
	resultCh <- &samplingMergeResult{collector: retCollector}
}

func (e *AnalyzeColumnsExec) subBuildWorker(resultCh chan error, taskCh chan *samplingBuildTask, hists []*statistics.Histogram, topns []*statistics.TopN, collectors []*statistics.SampleCollector, exitCh chan struct{}) {
	defer func() {
		if r := recover(); r != nil {
			logutil.BgLogger().Error("analyze worker panicked", zap.Any("recover", r), zap.Stack("stack"))
			metrics.PanicCounter.WithLabelValues(metrics.LabelAnalyze).Inc()
			resultCh <- getAnalyzePanicErr(r)
		}
	}()
	failpoint.Inject("mockAnalyzeSamplingBuildWorkerPanic", func() {
		panic("failpoint triggered")
	})
	colLen := len(e.colsInfo)
workLoop:
	for {
		select {
		case task, ok := <-taskCh:
			if !ok {
				break workLoop
			}
			var collector *statistics.SampleCollector
			if task.isColumn {
				if e.colsInfo[task.slicePos].IsGenerated() && !e.colsInfo[task.slicePos].GeneratedStored {
					hists[task.slicePos] = nil
					topns[task.slicePos] = nil
					continue
				}
				sampleNum := task.rootRowCollector.Base().Samples.Len()
				sampleItems := make([]*statistics.SampleItem, 0, sampleNum)
				// consume mandatory memory at the beginning, including empty SampleItems of all sample rows, if exceeds, fast fail
				collectorMemSize := int64(sampleNum) * (8 + statistics.EmptySampleItemSize)
				e.memTracker.Consume(collectorMemSize)
				bufferedMemSize := int64(0)
				bufferedReleaseSize := int64(0)
				defer e.memTracker.Consume(bufferedMemSize)
				defer e.memTracker.Release(bufferedReleaseSize)
				var collator collate.Collator
				ft := e.colsInfo[task.slicePos].FieldType
				// When it's new collation data, we need to use its collate key instead of original value because only
				// the collate key can ensure the correct ordering.
				// This is also corresponding to similar operation in (*statistics.Column).GetColumnRowCount().
				if ft.EvalType() == types.ETString && ft.GetType() != mysql.TypeEnum && ft.GetType() != mysql.TypeSet {
					collator = collate.GetCollator(ft.GetCollate())
				}
				for j, row := range task.rootRowCollector.Base().Samples {
					if row.Columns[task.slicePos].IsNull() {
						continue
					}
					val := row.Columns[task.slicePos]
					// If this value is very big, we think that it is not a value that can occur many times. So we don't record it.
					if len(val.GetBytes()) > statistics.MaxSampleValueLength {
						continue
					}
					if collator != nil {
						val.SetBytes(collator.Key(val.GetString()))
						deltaSize := int64(cap(val.GetBytes()))
						collectorMemSize += deltaSize
						e.memTracker.BufferedConsume(&bufferedMemSize, deltaSize)
						e.memTracker.BufferedRelease(&bufferedReleaseSize, deltaSize)
					}
					sampleItems = append(sampleItems, &statistics.SampleItem{
						Value:   val,
						Ordinal: j,
					})
					deltaSize := val.MemUsage() + 4
					e.memTracker.BufferedConsume(&bufferedMemSize, deltaSize)
					e.memTracker.BufferedRelease(&bufferedReleaseSize, deltaSize)
				}
				collector = &statistics.SampleCollector{
					Samples:   sampleItems,
					NullCount: task.rootRowCollector.Base().NullCount[task.slicePos],
					Count:     task.rootRowCollector.Base().Count - task.rootRowCollector.Base().NullCount[task.slicePos],
					FMSketch:  task.rootRowCollector.Base().FMSketches[task.slicePos],
					TotalSize: task.rootRowCollector.Base().TotalSizes[task.slicePos],
					MemSize:   collectorMemSize,
				}
			} else {
				var tmpDatum types.Datum
				var err error
				idx := e.indexes[task.slicePos-colLen]
				sampleNum := task.rootRowCollector.Base().Samples.Len()
				sampleItems := make([]*statistics.SampleItem, 0, sampleNum)
				// consume mandatory memory at the beginning, including all SampleItems, if exceeds, fast fail
				// 8 is size of reference, 8 is the size of "b := make([]byte, 0, 8)"
				collectorMemSize := int64(sampleNum) * (8 + statistics.EmptySampleItemSize + 8)
				e.memTracker.Consume(collectorMemSize)
				bufferedMemSize := int64(0)
				bufferedReleaseSize := int64(0)
				defer e.memTracker.Consume(bufferedMemSize)
				defer e.memTracker.Release(bufferedReleaseSize)
			indexSampleCollectLoop:
				for _, row := range task.rootRowCollector.Base().Samples {
					if len(idx.Columns) == 1 && row.Columns[idx.Columns[0].Offset].IsNull() {
						continue
					}
					b := make([]byte, 0, 8)
					for _, col := range idx.Columns {
						// If the index value contains one value which is too long, we think that it's a value that doesn't occur many times.
						if len(row.Columns[col.Offset].GetBytes()) > statistics.MaxSampleValueLength {
							continue indexSampleCollectLoop
						}
						if col.Length != types.UnspecifiedLength {
							row.Columns[col.Offset].Copy(&tmpDatum)
							ranger.CutDatumByPrefixLen(&tmpDatum, col.Length, &e.colsInfo[col.Offset].FieldType)
							b, err = codec.EncodeKey(e.ctx.GetSessionVars().StmtCtx, b, tmpDatum)
							if err != nil {
								resultCh <- err
								continue workLoop
							}
							continue
						}
						b, err = codec.EncodeKey(e.ctx.GetSessionVars().StmtCtx, b, row.Columns[col.Offset])
						if err != nil {
							resultCh <- err
							continue workLoop
						}
					}
					sampleItems = append(sampleItems, &statistics.SampleItem{
						Value: types.NewBytesDatum(b),
					})
					deltaSize := sampleItems[len(sampleItems)-1].Value.MemUsage()
					e.memTracker.BufferedConsume(&bufferedMemSize, deltaSize)
					e.memTracker.BufferedRelease(&bufferedReleaseSize, deltaSize)
				}
				collector = &statistics.SampleCollector{
					Samples:   sampleItems,
					NullCount: task.rootRowCollector.Base().NullCount[task.slicePos],
					Count:     task.rootRowCollector.Base().Count - task.rootRowCollector.Base().NullCount[task.slicePos],
					FMSketch:  task.rootRowCollector.Base().FMSketches[task.slicePos],
					TotalSize: task.rootRowCollector.Base().TotalSizes[task.slicePos],
					MemSize:   collectorMemSize,
				}
			}
			if task.isColumn {
				collectors[task.slicePos] = collector
			}
			releaseCollectorMemory := func() {
				if !task.isColumn {
					e.memTracker.Release(collector.MemSize)
				}
			}
			hist, topn, err := statistics.BuildHistAndTopN(e.ctx, int(e.opts[ast.AnalyzeOptNumBuckets]), int(e.opts[ast.AnalyzeOptNumTopN]), task.id, collector, task.tp, task.isColumn, e.memTracker)
			if err != nil {
				resultCh <- err
				releaseCollectorMemory()
				continue
			}
			finalMemSize := hist.MemoryUsage() + topn.MemoryUsage()
			e.memTracker.Consume(finalMemSize)
			hists[task.slicePos] = hist
			topns[task.slicePos] = topn
			resultCh <- nil
			releaseCollectorMemory()
		case <-exitCh:
			return
		}
	}
}

=======
>>>>>>> da1b82aa
func (e *AnalyzeColumnsExec) buildStats(ranges []*ranger.Range, needExtStats bool) (hists []*statistics.Histogram, cms []*statistics.CMSketch, topNs []*statistics.TopN, fms []*statistics.FMSketch, extStats *statistics.ExtendedStatsColl, err error) {
	if err = e.open(ranges); err != nil {
		return nil, nil, nil, nil, nil, err
	}
	defer func() {
		if err1 := e.resultHandler.Close(); err1 != nil {
			hists = nil
			cms = nil
			extStats = nil
			err = err1
		}
	}()
	var handleHist *statistics.Histogram
	var handleCms *statistics.CMSketch
	var handleFms *statistics.FMSketch
	var handleTopn *statistics.TopN
	statsVer := statistics.Version1
	if e.analyzePB.Tp == tipb.AnalyzeType_TypeMixed {
		handleHist = &statistics.Histogram{}
		handleCms = statistics.NewCMSketch(int32(e.opts[ast.AnalyzeOptCMSketchDepth]), int32(e.opts[ast.AnalyzeOptCMSketchWidth]))
		handleTopn = statistics.NewTopN(int(e.opts[ast.AnalyzeOptNumTopN]))
		handleFms = statistics.NewFMSketch(maxSketchSize)
		if e.analyzePB.IdxReq.Version != nil {
			statsVer = int(*e.analyzePB.IdxReq.Version)
		}
	}
	pkHist := &statistics.Histogram{}
	collectors := make([]*statistics.SampleCollector, len(e.colsInfo))
	for i := range collectors {
		collectors[i] = &statistics.SampleCollector{
			IsMerger:      true,
			FMSketch:      statistics.NewFMSketch(maxSketchSize),
			MaxSampleSize: int64(e.opts[ast.AnalyzeOptNumSamples]),
			CMSketch:      statistics.NewCMSketch(int32(e.opts[ast.AnalyzeOptCMSketchDepth]), int32(e.opts[ast.AnalyzeOptCMSketchWidth])),
		}
	}
	for {
		failpoint.Inject("mockKillRunningV1AnalyzeJob", func() {
			dom := domain.GetDomain(e.ctx)
			dom.SysProcTracker().KillSysProcess(util.GetAutoAnalyzeProcID(dom.ServerID))
		})
		if atomic.LoadUint32(&e.ctx.GetSessionVars().Killed) == 1 {
			return nil, nil, nil, nil, nil, errors.Trace(ErrQueryInterrupted)
		}
		failpoint.Inject("mockSlowAnalyzeV1", func() {
			time.Sleep(1000 * time.Second)
		})
		data, err1 := e.resultHandler.nextRaw(context.TODO())
		if err1 != nil {
			return nil, nil, nil, nil, nil, err1
		}
		if data == nil {
			break
		}
		var colResp *tipb.AnalyzeColumnsResp
		if e.analyzePB.Tp == tipb.AnalyzeType_TypeMixed {
			resp := &tipb.AnalyzeMixedResp{}
			err = resp.Unmarshal(data)
			if err != nil {
				return nil, nil, nil, nil, nil, err
			}
			colResp = resp.ColumnsResp
			handleHist, handleCms, handleFms, handleTopn, err = updateIndexResult(e.ctx, resp.IndexResp, nil, handleHist,
				handleCms, handleFms, handleTopn, e.commonHandle, int(e.opts[ast.AnalyzeOptNumBuckets]),
				int(e.opts[ast.AnalyzeOptNumTopN]), statsVer)

			if err != nil {
				return nil, nil, nil, nil, nil, err
			}
		} else {
			colResp = &tipb.AnalyzeColumnsResp{}
			err = colResp.Unmarshal(data)
		}
		sc := e.ctx.GetSessionVars().StmtCtx
		rowCount := int64(0)
		if hasPkHist(e.handleCols) {
			respHist := statistics.HistogramFromProto(colResp.PkHist)
			rowCount = int64(respHist.TotalRowCount())
			pkHist, err = statistics.MergeHistograms(sc, pkHist, respHist, int(e.opts[ast.AnalyzeOptNumBuckets]), statistics.Version1)
			if err != nil {
				return nil, nil, nil, nil, nil, err
			}
		}
		for i, rc := range colResp.Collectors {
			respSample := statistics.SampleCollectorFromProto(rc)
			rowCount = respSample.Count + respSample.NullCount
			collectors[i].MergeSampleCollector(sc, respSample)
		}
		UpdateAnalyzeJob(e.ctx, e.job, rowCount)
	}
	timeZone := e.ctx.GetSessionVars().Location()
	if hasPkHist(e.handleCols) {
		pkInfo := e.handleCols.GetCol(0)
		pkHist.ID = pkInfo.ID
		err = pkHist.DecodeTo(pkInfo.RetType, timeZone)
		if err != nil {
			return nil, nil, nil, nil, nil, err
		}
		hists = append(hists, pkHist)
		cms = append(cms, nil)
		topNs = append(topNs, nil)
		fms = append(fms, nil)
	}
	for i, col := range e.colsInfo {
		if e.StatsVersion < 2 {
			// In analyze version 2, we don't collect TopN this way. We will collect TopN from samples in `BuildColumnHistAndTopN()` below.
			err := collectors[i].ExtractTopN(uint32(e.opts[ast.AnalyzeOptNumTopN]), e.ctx.GetSessionVars().StmtCtx, &col.FieldType, timeZone)
			if err != nil {
				return nil, nil, nil, nil, nil, err
			}
			topNs = append(topNs, collectors[i].TopN)
		}
		for j, s := range collectors[i].Samples {
			collectors[i].Samples[j].Ordinal = j
			collectors[i].Samples[j].Value, err = tablecodec.DecodeColumnValue(s.Value.GetBytes(), &col.FieldType, timeZone)
			if err != nil {
				return nil, nil, nil, nil, nil, err
			}
			// When collation is enabled, we store the Key representation of the sampling data. So we set it to kind `Bytes` here
			// to avoid to convert it to its Key representation once more.
			if collectors[i].Samples[j].Value.Kind() == types.KindString {
				collectors[i].Samples[j].Value.SetBytes(collectors[i].Samples[j].Value.GetBytes())
			}
		}
		var hg *statistics.Histogram
		var err error
		var topn *statistics.TopN
		if e.StatsVersion < 2 {
			hg, err = statistics.BuildColumn(e.ctx, int64(e.opts[ast.AnalyzeOptNumBuckets]), col.ID, collectors[i], &col.FieldType)
		} else {
			hg, topn, err = statistics.BuildHistAndTopN(e.ctx, int(e.opts[ast.AnalyzeOptNumBuckets]), int(e.opts[ast.AnalyzeOptNumTopN]), col.ID, collectors[i], &col.FieldType, true, nil)
			topNs = append(topNs, topn)
		}
		if err != nil {
			return nil, nil, nil, nil, nil, err
		}
		hists = append(hists, hg)
		collectors[i].CMSketch.CalcDefaultValForAnalyze(uint64(hg.NDV))
		cms = append(cms, collectors[i].CMSketch)
		fms = append(fms, collectors[i].FMSketch)
	}
	if needExtStats {
		statsHandle := domain.GetDomain(e.ctx).StatsHandle()
		extStats, err = statsHandle.BuildExtendedStats(e.TableID.GetStatisticsID(), e.colsInfo, collectors)
		if err != nil {
			return nil, nil, nil, nil, nil, err
		}
	}
	if handleHist != nil {
		handleHist.ID = e.commonHandle.ID
		if handleTopn != nil && handleTopn.TotalCount() > 0 {
			handleHist.RemoveVals(handleTopn.TopN)
		}
		if handleCms != nil {
			handleCms.CalcDefaultValForAnalyze(uint64(handleHist.NDV))
		}
		hists = append([]*statistics.Histogram{handleHist}, hists...)
		cms = append([]*statistics.CMSketch{handleCms}, cms...)
		fms = append([]*statistics.FMSketch{handleFms}, fms...)
		topNs = append([]*statistics.TopN{handleTopn}, topNs...)
	}
	return hists, cms, topNs, fms, extStats, nil
}

// AnalyzeColumnsExecV1 is used to maintain v1 analyze process
type AnalyzeColumnsExecV1 struct {
	*AnalyzeColumnsExec
}

func (e *AnalyzeColumnsExecV1) analyzeColumnsPushDownV1() *statistics.AnalyzeResults {
	var ranges []*ranger.Range
	if hc := e.handleCols; hc != nil {
		if hc.IsInt() {
			ranges = ranger.FullIntRange(mysql.HasUnsignedFlag(hc.GetCol(0).RetType.GetFlag()))
		} else {
			ranges = ranger.FullNotNullRange()
		}
	} else {
		ranges = ranger.FullIntRange(false)
	}
	collExtStats := e.ctx.GetSessionVars().EnableExtendedStats
	hists, cms, topNs, fms, extStats, err := e.buildStats(ranges, collExtStats)
	if err != nil {
		return &statistics.AnalyzeResults{Err: err, Job: e.job}
	}

	if hasPkHist(e.handleCols) {
		PKresult := &statistics.AnalyzeResult{
			Hist:  hists[:1],
			Cms:   cms[:1],
			TopNs: topNs[:1],
			Fms:   fms[:1],
		}
		restResult := &statistics.AnalyzeResult{
			Hist:  hists[1:],
			Cms:   cms[1:],
			TopNs: topNs[1:],
			Fms:   fms[1:],
		}
		return &statistics.AnalyzeResults{
			TableID:  e.tableID,
			Ars:      []*statistics.AnalyzeResult{PKresult, restResult},
			ExtStats: extStats,
			Job:      e.job,
			StatsVer: e.StatsVersion,
			Count:    int64(PKresult.Hist[0].TotalRowCount()),
			Snapshot: e.snapshot,
		}
	}
	var ars []*statistics.AnalyzeResult
	if e.analyzePB.Tp == tipb.AnalyzeType_TypeMixed {
		ars = append(ars, &statistics.AnalyzeResult{
			Hist:    []*statistics.Histogram{hists[0]},
			Cms:     []*statistics.CMSketch{cms[0]},
			TopNs:   []*statistics.TopN{topNs[0]},
			Fms:     []*statistics.FMSketch{nil},
			IsIndex: 1,
		})
		hists = hists[1:]
		cms = cms[1:]
		topNs = topNs[1:]
	}
	colResult := &statistics.AnalyzeResult{
		Hist:  hists,
		Cms:   cms,
		TopNs: topNs,
		Fms:   fms,
	}
	ars = append(ars, colResult)
	cnt := int64(hists[0].TotalRowCount())
	if e.StatsVersion >= statistics.Version2 {
		cnt += int64(topNs[0].TotalCount())
	}
	return &statistics.AnalyzeResults{
		TableID:  e.tableID,
		Ars:      ars,
		Job:      e.job,
		StatsVer: e.StatsVersion,
		ExtStats: extStats,
		Count:    cnt,
		Snapshot: e.snapshot,
	}
}

func hasPkHist(handleCols core.HandleCols) bool {
	return handleCols != nil && handleCols.IsInt()
}

func prepareV2AnalyzeJobInfo(e *AnalyzeColumnsExec, retry bool) {
	if e == nil || e.StatsVersion != statistics.Version2 {
		return
	}
	opts := e.opts
	cols := e.colsInfo
	if e.V2Options != nil {
		opts = e.V2Options.FilledOpts
	}
	sampleRate := *e.analyzePB.ColReq.SampleRate
	var b strings.Builder
	if retry {
		b.WriteString("retry ")
	}
	if e.ctx.GetSessionVars().InRestrictedSQL {
		b.WriteString("auto ")
	}
	b.WriteString("analyze table")
	if len(cols) > 0 && cols[len(cols)-1].ID == model.ExtraHandleID {
		cols = cols[:len(cols)-1]
	}
	if len(cols) < len(e.tableInfo.Columns) {
		b.WriteString(" columns ")
		for i, col := range cols {
			if i > 0 {
				b.WriteString(", ")
			}
			b.WriteString(col.Name.O)
		}
	} else {
		b.WriteString(" all columns")
	}
	var needComma bool
	b.WriteString(" with ")
	printOption := func(optType ast.AnalyzeOptionType) {
		if val, ok := opts[optType]; ok {
			if needComma {
				b.WriteString(", ")
			} else {
				needComma = true
			}
			b.WriteString(fmt.Sprintf("%v %s", val, strings.ToLower(ast.AnalyzeOptionString[optType])))
		}
	}
	printOption(ast.AnalyzeOptNumBuckets)
	printOption(ast.AnalyzeOptNumTopN)
	if opts[ast.AnalyzeOptNumSamples] != 0 {
		printOption(ast.AnalyzeOptNumSamples)
	} else {
		if needComma {
			b.WriteString(", ")
		} else {
			needComma = true
		}
		b.WriteString(fmt.Sprintf("%v samplerate", sampleRate))
	}
	e.job.JobInfo = b.String()
}<|MERGE_RESOLUTION|>--- conflicted
+++ resolved
@@ -39,182 +39,6 @@
 	"github.com/pingcap/tipb/go-tipb"
 )
 
-<<<<<<< HEAD
-func analyzeColumnsPushdownWithRetry(e *AnalyzeColumnsExec) *statistics.AnalyzeResults {
-	analyzeResult := analyzeColumnsPushdown(e)
-	// do not retry if succeed / not oom error / not auto-analyze / not v2 / samplerate not set
-	if analyzeResult.Err == nil || analyzeResult.Err != errAnalyzeOOM ||
-		!e.ctx.GetSessionVars().InRestrictedSQL || e.StatsVersion != statistics.Version2 ||
-		e.analyzePB.ColReq == nil || *e.analyzePB.ColReq.SampleRate <= 0 {
-		return analyzeResult
-	}
-	finishJobWithLog(e.ctx, analyzeResult.Job, analyzeResult.Err)
-	statsHandle := domain.GetDomain(e.ctx).StatsHandle()
-	if statsHandle == nil {
-		return analyzeResult
-	}
-	var statsTbl *statistics.Table
-	tid := e.tableID.GetStatisticsID()
-	if tid == e.tableInfo.ID {
-		statsTbl = statsHandle.GetTableStats(e.tableInfo)
-	} else {
-		statsTbl = statsHandle.GetPartitionStats(e.tableInfo, tid)
-	}
-	if statsTbl == nil || statsTbl.Count <= 0 {
-		return analyzeResult
-	}
-	newSampleRate := math.Min(1, float64(config.DefRowsForSampleRate)/float64(statsTbl.Count))
-	if newSampleRate >= *e.analyzePB.ColReq.SampleRate {
-		return analyzeResult
-	}
-	*e.analyzePB.ColReq.SampleRate = newSampleRate
-	prepareV2AnalyzeJobInfo(e, true)
-	AddNewAnalyzeJob(e.ctx, e.job)
-	StartAnalyzeJob(e.ctx, e.job)
-	return analyzeColumnsPushdown(e)
-}
-
-func analyzeColumnsPushdown(colExec *AnalyzeColumnsExec) *statistics.AnalyzeResults {
-	var ranges []*ranger.Range
-	if hc := colExec.handleCols; hc != nil {
-		if hc.IsInt() {
-			ranges = ranger.FullIntRange(mysql.HasUnsignedFlag(hc.GetCol(0).RetType.GetFlag()))
-		} else {
-			ranges = ranger.FullNotNullRange()
-		}
-	} else {
-		ranges = ranger.FullIntRange(false)
-	}
-	collExtStats := colExec.ctx.GetSessionVars().EnableExtendedStats
-	if colExec.StatsVersion == statistics.Version2 {
-		specialIndexes := make([]*model.IndexInfo, 0, len(colExec.indexes))
-		specialIndexesOffsets := make([]int, 0, len(colExec.indexes))
-		for i, idx := range colExec.indexes {
-			isSpecial := false
-			for _, col := range idx.Columns {
-				colInfo := colExec.colsInfo[col.Offset]
-				isVirtualCol := colInfo.IsGenerated() && !colInfo.GeneratedStored
-				isPrefixCol := col.Length != types.UnspecifiedLength
-				if isVirtualCol || isPrefixCol {
-					isSpecial = true
-					break
-				}
-			}
-			if isSpecial {
-				specialIndexesOffsets = append(specialIndexesOffsets, i)
-				specialIndexes = append(specialIndexes, idx)
-			}
-		}
-		idxNDVPushDownCh := make(chan analyzeIndexNDVTotalResult, 1)
-		// subIndexWorkerWg is better to be initialized in handleNDVForSpecialIndexes, however if we do so, golang would
-		// report unexpected/unreasonable data race error on subIndexWorkerWg when running TestAnalyzeVirtualCol test
-		// case with `-race` flag now.
-		var wg util.WaitGroupWrapper
-		wg.Run(func() {
-			colExec.handleNDVForSpecialIndexes(specialIndexes, idxNDVPushDownCh)
-		})
-		defer wg.Wait()
-		count, hists, topns, fmSketches, extStats, err := colExec.buildSamplingStats(ranges, collExtStats, specialIndexesOffsets, idxNDVPushDownCh)
-		if err != nil {
-			return &statistics.AnalyzeResults{Err: err, Job: colExec.job}
-		}
-		cLen := len(colExec.analyzePB.ColReq.ColumnsInfo)
-		colGroupResult := &statistics.AnalyzeResult{
-			Hist:    hists[cLen:],
-			TopNs:   topns[cLen:],
-			Fms:     fmSketches[cLen:],
-			IsIndex: 1,
-		}
-		// Discard stats of _tidb_rowid.
-		// Because the process of analyzing will keep the order of results be the same as the colsInfo in the analyze task,
-		// and in `buildAnalyzeFullSamplingTask` we always place the _tidb_rowid at the last of colsInfo, so if there are
-		// stats for _tidb_rowid, it must be at the end of the column stats.
-		// Virtual column has no histogram yet. So we check nil here.
-		if hists[cLen-1] != nil && hists[cLen-1].ID == -1 {
-			cLen -= 1
-		}
-		colResult := &statistics.AnalyzeResult{
-			Hist:  hists[:cLen],
-			TopNs: topns[:cLen],
-			Fms:   fmSketches[:cLen],
-		}
-		return &statistics.AnalyzeResults{
-			TableID:       colExec.tableID,
-			Ars:           []*statistics.AnalyzeResult{colResult, colGroupResult},
-			Job:           colExec.job,
-			StatsVer:      colExec.StatsVersion,
-			Count:         count,
-			Snapshot:      colExec.snapshot,
-			ExtStats:      extStats,
-			BaseCount:     colExec.baseCount,
-			BaseModifyCnt: colExec.baseModifyCnt,
-		}
-	}
-	hists, cms, topNs, fms, extStats, err := colExec.buildStats(ranges, collExtStats)
-	if err != nil {
-		return &statistics.AnalyzeResults{Err: err, Job: colExec.job}
-	}
-
-	if hasPkHist(colExec.handleCols) {
-		PKresult := &statistics.AnalyzeResult{
-			Hist:  hists[:1],
-			Cms:   cms[:1],
-			TopNs: topNs[:1],
-			Fms:   fms[:1],
-		}
-		restResult := &statistics.AnalyzeResult{
-			Hist:  hists[1:],
-			Cms:   cms[1:],
-			TopNs: topNs[1:],
-			Fms:   fms[1:],
-		}
-		return &statistics.AnalyzeResults{
-			TableID:  colExec.tableID,
-			Ars:      []*statistics.AnalyzeResult{PKresult, restResult},
-			ExtStats: extStats,
-			Job:      colExec.job,
-			StatsVer: colExec.StatsVersion,
-			Count:    int64(PKresult.Hist[0].TotalRowCount()),
-			Snapshot: colExec.snapshot,
-		}
-	}
-	var ars []*statistics.AnalyzeResult
-	if colExec.analyzePB.Tp == tipb.AnalyzeType_TypeMixed {
-		ars = append(ars, &statistics.AnalyzeResult{
-			Hist:    []*statistics.Histogram{hists[0]},
-			Cms:     []*statistics.CMSketch{cms[0]},
-			TopNs:   []*statistics.TopN{topNs[0]},
-			Fms:     []*statistics.FMSketch{nil},
-			IsIndex: 1,
-		})
-		hists = hists[1:]
-		cms = cms[1:]
-		topNs = topNs[1:]
-	}
-	colResult := &statistics.AnalyzeResult{
-		Hist:  hists,
-		Cms:   cms,
-		TopNs: topNs,
-		Fms:   fms,
-	}
-	ars = append(ars, colResult)
-	cnt := int64(hists[0].TotalRowCount())
-	if colExec.StatsVersion >= statistics.Version2 {
-		cnt += int64(topNs[0].TotalCount())
-	}
-	return &statistics.AnalyzeResults{
-		TableID:  colExec.tableID,
-		Ars:      ars,
-		Job:      colExec.job,
-		StatsVer: colExec.StatsVersion,
-		ExtStats: extStats,
-		Count:    cnt,
-		Snapshot: colExec.snapshot,
-	}
-}
-
-=======
->>>>>>> da1b82aa
 // AnalyzeColumnsExec represents Analyze columns push down executor.
 type AnalyzeColumnsExec struct {
 	baseAnalyzeExec
@@ -303,603 +127,6 @@
 	return result, nil
 }
 
-<<<<<<< HEAD
-// decodeSampleDataWithVirtualColumn constructs the virtual column by evaluating from the deocded normal columns.
-// If it failed, it would return false to trigger normal decoding way without the virtual column.
-func (e AnalyzeColumnsExec) decodeSampleDataWithVirtualColumn(
-	collector statistics.RowSampleCollector,
-	fieldTps []*types.FieldType,
-	virtualColIdx []int,
-	schema *expression.Schema,
-) error {
-	totFts := make([]*types.FieldType, 0, e.schemaForVirtualColEval.Len())
-	for _, col := range e.schemaForVirtualColEval.Columns {
-		totFts = append(totFts, col.RetType)
-	}
-	chk := chunk.NewChunkWithCapacity(totFts, len(collector.Base().Samples))
-	decoder := codec.NewDecoder(chk, e.ctx.GetSessionVars().Location())
-	for _, sample := range collector.Base().Samples {
-		for i := range sample.Columns {
-			if schema.Columns[i].VirtualExpr != nil {
-				continue
-			}
-			_, err := decoder.DecodeOne(sample.Columns[i].GetBytes(), i, e.schemaForVirtualColEval.Columns[i].RetType)
-			if err != nil {
-				return err
-			}
-		}
-	}
-	err := FillVirtualColumnValue(fieldTps, virtualColIdx, schema, e.colsInfo, e.ctx, chk)
-	if err != nil {
-		return err
-	}
-	iter := chunk.NewIterator4Chunk(chk)
-	for row, i := iter.Begin(), 0; row != iter.End(); row, i = iter.Next(), i+1 {
-		datums := row.GetDatumRow(totFts)
-		collector.Base().Samples[i].Columns = datums
-	}
-	return nil
-}
-
-func (e *AnalyzeColumnsExec) buildSamplingStats(
-	ranges []*ranger.Range,
-	needExtStats bool,
-	indexesWithVirtualColOffsets []int,
-	idxNDVPushDownCh chan analyzeIndexNDVTotalResult,
-) (
-	count int64,
-	hists []*statistics.Histogram,
-	topns []*statistics.TopN,
-	fmSketches []*statistics.FMSketch,
-	extStats *statistics.ExtendedStatsColl,
-	err error,
-) {
-	if err = e.open(ranges); err != nil {
-		return 0, nil, nil, nil, nil, err
-	}
-	defer func() {
-		if err1 := e.resultHandler.Close(); err1 != nil {
-			err = err1
-		}
-	}()
-	l := len(e.analyzePB.ColReq.ColumnsInfo) + len(e.analyzePB.ColReq.ColumnGroups)
-	rootRowCollector := statistics.NewRowSampleCollector(int(e.analyzePB.ColReq.SampleSize), e.analyzePB.ColReq.GetSampleRate(), l)
-	for i := 0; i < l; i++ {
-		rootRowCollector.Base().FMSketches = append(rootRowCollector.Base().FMSketches, statistics.NewFMSketch(maxSketchSize))
-	}
-	sc := e.ctx.GetSessionVars().StmtCtx
-	statsConcurrency, err := getBuildStatsConcurrency(e.ctx)
-	if err != nil {
-		return 0, nil, nil, nil, nil, err
-	}
-	mergeResultCh := make(chan *samplingMergeResult, statsConcurrency)
-	mergeTaskCh := make(chan []byte, statsConcurrency)
-	e.samplingMergeWg = &util.WaitGroupWrapper{}
-	e.samplingMergeWg.Add(statsConcurrency)
-	for i := 0; i < statsConcurrency; i++ {
-		go e.subMergeWorker(mergeResultCh, mergeTaskCh, l, i == 0)
-	}
-	if err = readDataAndSendTask(e.ctx, e.resultHandler, mergeTaskCh, e.memTracker); err != nil {
-		return 0, nil, nil, nil, nil, getAnalyzePanicErr(err)
-	}
-
-	mergeWorkerPanicCnt := 0
-	for mergeWorkerPanicCnt < statsConcurrency {
-		mergeResult, ok := <-mergeResultCh
-		if !ok {
-			break
-		}
-		if mergeResult.err != nil {
-			err = mergeResult.err
-			if isAnalyzeWorkerPanic(mergeResult.err) {
-				mergeWorkerPanicCnt++
-			}
-			continue
-		}
-		oldRootCollectorSize := rootRowCollector.Base().MemSize
-		rootRowCollector.MergeCollector(mergeResult.collector)
-		e.memTracker.Consume(rootRowCollector.Base().MemSize - oldRootCollectorSize - mergeResult.collector.Base().MemSize)
-	}
-	defer e.memTracker.Release(rootRowCollector.Base().MemSize)
-	if err != nil {
-		return 0, nil, nil, nil, nil, err
-	}
-
-	// handling virtual columns
-	virtualColIdx := buildVirtualColumnIndex(e.schemaForVirtualColEval, e.colsInfo)
-	if len(virtualColIdx) > 0 {
-		fieldTps := make([]*types.FieldType, 0, len(virtualColIdx))
-		for _, colOffset := range virtualColIdx {
-			fieldTps = append(fieldTps, e.schemaForVirtualColEval.Columns[colOffset].RetType)
-		}
-		err = e.decodeSampleDataWithVirtualColumn(rootRowCollector, fieldTps, virtualColIdx, e.schemaForVirtualColEval)
-		if err != nil {
-			return 0, nil, nil, nil, nil, err
-		}
-	} else {
-		// If there's no virtual column or we meet error during eval virtual column, we fallback to normal decode otherwise.
-		for _, sample := range rootRowCollector.Base().Samples {
-			for i := range sample.Columns {
-				sample.Columns[i], err = tablecodec.DecodeColumnValue(sample.Columns[i].GetBytes(), &e.colsInfo[i].FieldType, sc.TimeZone)
-				if err != nil {
-					return 0, nil, nil, nil, nil, err
-				}
-			}
-		}
-	}
-
-	for _, sample := range rootRowCollector.Base().Samples {
-		// Calculate handle from the row data for each row. It will be used to sort the samples.
-		sample.Handle, err = e.handleCols.BuildHandleByDatums(sample.Columns)
-		if err != nil {
-			return 0, nil, nil, nil, nil, err
-		}
-	}
-
-	colLen := len(e.colsInfo)
-
-	// The order of the samples are broken when merging samples from sub-collectors.
-	// So now we need to sort the samples according to the handle in order to calculate correlation.
-	sort.Slice(rootRowCollector.Base().Samples, func(i, j int) bool {
-		return rootRowCollector.Base().Samples[i].Handle.Compare(rootRowCollector.Base().Samples[j].Handle) < 0
-	})
-
-	totalLen := len(e.colsInfo) + len(e.indexes)
-	hists = make([]*statistics.Histogram, totalLen)
-	topns = make([]*statistics.TopN, totalLen)
-	fmSketches = make([]*statistics.FMSketch, 0, totalLen)
-	buildResultChan := make(chan error, totalLen)
-	buildTaskChan := make(chan *samplingBuildTask, totalLen)
-	if totalLen < statsConcurrency {
-		statsConcurrency = totalLen
-	}
-	e.samplingBuilderWg = newNotifyErrorWaitGroupWrapper(buildResultChan)
-	sampleCollectors := make([]*statistics.SampleCollector, len(e.colsInfo))
-	exitCh := make(chan struct{})
-	e.samplingBuilderWg.Add(statsConcurrency)
-	for i := 0; i < statsConcurrency; i++ {
-		e.samplingBuilderWg.Run(func() {
-			e.subBuildWorker(buildResultChan, buildTaskChan, hists, topns, sampleCollectors, exitCh)
-		})
-	}
-	for i, col := range e.colsInfo {
-		buildTaskChan <- &samplingBuildTask{
-			id:               col.ID,
-			rootRowCollector: rootRowCollector,
-			tp:               &col.FieldType,
-			isColumn:         true,
-			slicePos:         i,
-		}
-		fmSketches = append(fmSketches, rootRowCollector.Base().FMSketches[i])
-	}
-
-	indexPushedDownResult := <-idxNDVPushDownCh
-	if indexPushedDownResult.err != nil {
-		close(exitCh)
-		e.samplingBuilderWg.Wait()
-		return 0, nil, nil, nil, nil, indexPushedDownResult.err
-	}
-	for _, offset := range indexesWithVirtualColOffsets {
-		ret := indexPushedDownResult.results[e.indexes[offset].ID]
-		rootRowCollector.Base().NullCount[colLen+offset] = ret.Count
-		rootRowCollector.Base().FMSketches[colLen+offset] = ret.Ars[0].Fms[0]
-	}
-
-	// build index stats
-	for i, idx := range e.indexes {
-		buildTaskChan <- &samplingBuildTask{
-			id:               idx.ID,
-			rootRowCollector: rootRowCollector,
-			tp:               types.NewFieldType(mysql.TypeBlob),
-			isColumn:         false,
-			slicePos:         colLen + i,
-		}
-		fmSketches = append(fmSketches, rootRowCollector.Base().FMSketches[colLen+i])
-	}
-	close(buildTaskChan)
-	panicCnt := 0
-	for panicCnt < statsConcurrency {
-		err1, ok := <-buildResultChan
-		if !ok {
-			break
-		}
-		if err1 != nil {
-			err = err1
-			if isAnalyzeWorkerPanic(err1) {
-				panicCnt++
-			}
-			continue
-		}
-	}
-	defer func() {
-		totalSampleCollectorSize := int64(0)
-		for _, sampleCollector := range sampleCollectors {
-			if sampleCollector != nil {
-				totalSampleCollectorSize += sampleCollector.MemSize
-			}
-		}
-		e.memTracker.Release(totalSampleCollectorSize)
-	}()
-	if err != nil {
-		return 0, nil, nil, nil, nil, err
-	}
-	count = rootRowCollector.Base().Count
-	if needExtStats {
-		statsHandle := domain.GetDomain(e.ctx).StatsHandle()
-		extStats, err = statsHandle.BuildExtendedStats(e.TableID.GetStatisticsID(), e.colsInfo, sampleCollectors)
-		if err != nil {
-			return 0, nil, nil, nil, nil, err
-		}
-	}
-	return
-}
-
-// handleNDVForSpecialIndexes deals with the logic to analyze the index containing the virtual column when the mode is full sampling.
-func (e *AnalyzeColumnsExec) handleNDVForSpecialIndexes(indexInfos []*model.IndexInfo, totalResultCh chan analyzeIndexNDVTotalResult) {
-	defer func() {
-		if r := recover(); r != nil {
-			logutil.BgLogger().Error("analyze ndv for special index panicked", zap.Any("recover", r), zap.Stack("stack"))
-			metrics.PanicCounter.WithLabelValues(metrics.LabelAnalyze).Inc()
-			totalResultCh <- analyzeIndexNDVTotalResult{
-				err: getAnalyzePanicErr(r),
-			}
-		}
-	}()
-	tasks := e.buildSubIndexJobForSpecialIndex(indexInfos)
-	statsConcurrncy, err := getBuildStatsConcurrency(e.ctx)
-	taskCh := make(chan *analyzeTask, len(tasks))
-	for _, task := range tasks {
-		AddNewAnalyzeJob(e.ctx, task.job)
-	}
-	resultsCh := make(chan *statistics.AnalyzeResults, len(tasks))
-	if len(tasks) < statsConcurrncy {
-		statsConcurrncy = len(tasks)
-	}
-	var subIndexWorkerWg = NewAnalyzeResultsNotifyWaitGroupWrapper(resultsCh)
-	subIndexWorkerWg.Add(statsConcurrncy)
-	for i := 0; i < statsConcurrncy; i++ {
-		subIndexWorkerWg.Run(func() { e.subIndexWorkerForNDV(taskCh, resultsCh) })
-	}
-	for _, task := range tasks {
-		taskCh <- task
-	}
-	close(taskCh)
-	panicCnt := 0
-	totalResult := analyzeIndexNDVTotalResult{
-		results: make(map[int64]*statistics.AnalyzeResults, len(indexInfos)),
-	}
-	for panicCnt < statsConcurrncy {
-		results, ok := <-resultsCh
-		if !ok {
-			break
-		}
-		if results.Err != nil {
-			err = results.Err
-			FinishAnalyzeJob(e.ctx, results.Job, err)
-			if isAnalyzeWorkerPanic(err) {
-				panicCnt++
-			}
-			continue
-		}
-		FinishAnalyzeJob(e.ctx, results.Job, nil)
-		totalResult.results[results.Ars[0].Hist[0].ID] = results
-	}
-	if err != nil {
-		totalResult.err = err
-	}
-	totalResultCh <- totalResult
-}
-
-// subIndexWorker receive the task for each index and return the result for them.
-func (e *AnalyzeColumnsExec) subIndexWorkerForNDV(taskCh chan *analyzeTask, resultsCh chan *statistics.AnalyzeResults) {
-	var task *analyzeTask
-	defer func() {
-		if r := recover(); r != nil {
-			logutil.BgLogger().Error("analyze worker panicked", zap.Any("recover", r), zap.Stack("stack"))
-			metrics.PanicCounter.WithLabelValues(metrics.LabelAnalyze).Inc()
-			resultsCh <- &statistics.AnalyzeResults{
-				Err: getAnalyzePanicErr(r),
-				Job: task.job,
-			}
-		}
-	}()
-	for {
-		var ok bool
-		task, ok = <-taskCh
-		if !ok {
-			break
-		}
-		StartAnalyzeJob(e.ctx, task.job)
-		if task.taskType != idxTask {
-			resultsCh <- &statistics.AnalyzeResults{
-				Err: errors.Errorf("incorrect analyze type"),
-				Job: task.job,
-			}
-			continue
-		}
-		task.idxExec.job = task.job
-		resultsCh <- analyzeIndexNDVPushDown(task.idxExec)
-	}
-}
-
-// buildSubIndexJobForSpecialIndex builds sub index pushed down task to calculate the NDV information for indexes containing virtual column.
-// This is because we cannot push the calculation of the virtual column down to the tikv side.
-func (e *AnalyzeColumnsExec) buildSubIndexJobForSpecialIndex(indexInfos []*model.IndexInfo) []*analyzeTask {
-	_, offset := timeutil.Zone(e.ctx.GetSessionVars().Location())
-	tasks := make([]*analyzeTask, 0, len(indexInfos))
-	sc := e.ctx.GetSessionVars().StmtCtx
-	for _, indexInfo := range indexInfos {
-		base := baseAnalyzeExec{
-			ctx:         e.ctx,
-			tableID:     e.TableID,
-			concurrency: e.ctx.GetSessionVars().IndexSerialScanConcurrency(),
-			analyzePB: &tipb.AnalyzeReq{
-				Tp:             tipb.AnalyzeType_TypeIndex,
-				Flags:          sc.PushDownFlags(),
-				TimeZoneOffset: offset,
-			},
-			snapshot: e.snapshot,
-		}
-		idxExec := &AnalyzeIndexExec{
-			baseAnalyzeExec: base,
-			isCommonHandle:  e.tableInfo.IsCommonHandle,
-			idxInfo:         indexInfo,
-		}
-		idxExec.opts = make(map[ast.AnalyzeOptionType]uint64, len(ast.AnalyzeOptionString))
-		idxExec.opts[ast.AnalyzeOptNumTopN] = 0
-		idxExec.opts[ast.AnalyzeOptCMSketchDepth] = 0
-		idxExec.opts[ast.AnalyzeOptCMSketchWidth] = 0
-		idxExec.opts[ast.AnalyzeOptNumSamples] = 0
-		idxExec.opts[ast.AnalyzeOptNumBuckets] = 1
-		statsVersion := new(int32)
-		*statsVersion = statistics.Version1
-		// No Top-N
-		topnSize := int32(0)
-		idxExec.analyzePB.IdxReq = &tipb.AnalyzeIndexReq{
-			// One bucket to store the null for null histogram.
-			BucketSize: 1,
-			NumColumns: int32(len(indexInfo.Columns)),
-			TopNSize:   &topnSize,
-			Version:    statsVersion,
-			SketchSize: maxSketchSize,
-		}
-		if idxExec.isCommonHandle && indexInfo.Primary {
-			idxExec.analyzePB.Tp = tipb.AnalyzeType_TypeCommonHandle
-		}
-		// No CM-Sketch.
-		depth := int32(0)
-		width := int32(0)
-		idxExec.analyzePB.IdxReq.CmsketchDepth = &depth
-		idxExec.analyzePB.IdxReq.CmsketchWidth = &width
-		autoAnalyze := ""
-		if e.ctx.GetSessionVars().InRestrictedSQL {
-			autoAnalyze = "auto "
-		}
-		job := &statistics.AnalyzeJob{DBName: e.job.DBName, TableName: e.job.TableName, PartitionName: e.job.PartitionName, JobInfo: autoAnalyze + "analyze ndv for index " + indexInfo.Name.O}
-		idxExec.job = job
-		tasks = append(tasks, &analyzeTask{
-			taskType: idxTask,
-			idxExec:  idxExec,
-			job:      job,
-		})
-	}
-	return tasks
-}
-
-func (e *AnalyzeColumnsExec) subMergeWorker(resultCh chan<- *samplingMergeResult, taskCh <-chan []byte, l int, isClosedChanThread bool) {
-	defer func() {
-		if r := recover(); r != nil {
-			logutil.BgLogger().Error("analyze worker panicked", zap.Any("recover", r), zap.Stack("stack"))
-			metrics.PanicCounter.WithLabelValues(metrics.LabelAnalyze).Inc()
-			resultCh <- &samplingMergeResult{err: getAnalyzePanicErr(r)}
-		}
-		// Consume the remaining things.
-		for {
-			_, ok := <-taskCh
-			if !ok {
-				break
-			}
-		}
-		e.samplingMergeWg.Done()
-		if isClosedChanThread {
-			e.samplingMergeWg.Wait()
-			close(resultCh)
-		}
-	}()
-	failpoint.Inject("mockAnalyzeSamplingMergeWorkerPanic", func() {
-		panic("failpoint triggered")
-	})
-	retCollector := statistics.NewRowSampleCollector(int(e.analyzePB.ColReq.SampleSize), e.analyzePB.ColReq.GetSampleRate(), l)
-	for i := 0; i < l; i++ {
-		retCollector.Base().FMSketches = append(retCollector.Base().FMSketches, statistics.NewFMSketch(maxSketchSize))
-	}
-	for {
-		data, ok := <-taskCh
-		if !ok {
-			break
-		}
-		dataSize := int64(cap(data))
-		colResp := &tipb.AnalyzeColumnsResp{}
-		err := colResp.Unmarshal(data)
-		if err != nil {
-			resultCh <- &samplingMergeResult{err: err}
-			return
-		}
-		colRespSize := int64(colResp.Size())
-		e.memTracker.Consume(colRespSize)
-		subCollector := statistics.NewRowSampleCollector(int(e.analyzePB.ColReq.SampleSize), e.analyzePB.ColReq.GetSampleRate(), l)
-		subCollector.Base().FromProto(colResp.RowCollector, e.memTracker)
-		UpdateAnalyzeJob(e.ctx, e.job, subCollector.Base().Count)
-		oldRetCollectorSize := retCollector.Base().MemSize
-		retCollector.MergeCollector(subCollector)
-		newRetCollectorSize := retCollector.Base().MemSize
-		subCollectorSize := subCollector.Base().MemSize
-		e.memTracker.Consume(newRetCollectorSize - oldRetCollectorSize - subCollectorSize)
-		e.memTracker.Release(dataSize + colRespSize)
-	}
-	resultCh <- &samplingMergeResult{collector: retCollector}
-}
-
-func (e *AnalyzeColumnsExec) subBuildWorker(resultCh chan error, taskCh chan *samplingBuildTask, hists []*statistics.Histogram, topns []*statistics.TopN, collectors []*statistics.SampleCollector, exitCh chan struct{}) {
-	defer func() {
-		if r := recover(); r != nil {
-			logutil.BgLogger().Error("analyze worker panicked", zap.Any("recover", r), zap.Stack("stack"))
-			metrics.PanicCounter.WithLabelValues(metrics.LabelAnalyze).Inc()
-			resultCh <- getAnalyzePanicErr(r)
-		}
-	}()
-	failpoint.Inject("mockAnalyzeSamplingBuildWorkerPanic", func() {
-		panic("failpoint triggered")
-	})
-	colLen := len(e.colsInfo)
-workLoop:
-	for {
-		select {
-		case task, ok := <-taskCh:
-			if !ok {
-				break workLoop
-			}
-			var collector *statistics.SampleCollector
-			if task.isColumn {
-				if e.colsInfo[task.slicePos].IsGenerated() && !e.colsInfo[task.slicePos].GeneratedStored {
-					hists[task.slicePos] = nil
-					topns[task.slicePos] = nil
-					continue
-				}
-				sampleNum := task.rootRowCollector.Base().Samples.Len()
-				sampleItems := make([]*statistics.SampleItem, 0, sampleNum)
-				// consume mandatory memory at the beginning, including empty SampleItems of all sample rows, if exceeds, fast fail
-				collectorMemSize := int64(sampleNum) * (8 + statistics.EmptySampleItemSize)
-				e.memTracker.Consume(collectorMemSize)
-				bufferedMemSize := int64(0)
-				bufferedReleaseSize := int64(0)
-				defer e.memTracker.Consume(bufferedMemSize)
-				defer e.memTracker.Release(bufferedReleaseSize)
-				var collator collate.Collator
-				ft := e.colsInfo[task.slicePos].FieldType
-				// When it's new collation data, we need to use its collate key instead of original value because only
-				// the collate key can ensure the correct ordering.
-				// This is also corresponding to similar operation in (*statistics.Column).GetColumnRowCount().
-				if ft.EvalType() == types.ETString && ft.GetType() != mysql.TypeEnum && ft.GetType() != mysql.TypeSet {
-					collator = collate.GetCollator(ft.GetCollate())
-				}
-				for j, row := range task.rootRowCollector.Base().Samples {
-					if row.Columns[task.slicePos].IsNull() {
-						continue
-					}
-					val := row.Columns[task.slicePos]
-					// If this value is very big, we think that it is not a value that can occur many times. So we don't record it.
-					if len(val.GetBytes()) > statistics.MaxSampleValueLength {
-						continue
-					}
-					if collator != nil {
-						val.SetBytes(collator.Key(val.GetString()))
-						deltaSize := int64(cap(val.GetBytes()))
-						collectorMemSize += deltaSize
-						e.memTracker.BufferedConsume(&bufferedMemSize, deltaSize)
-						e.memTracker.BufferedRelease(&bufferedReleaseSize, deltaSize)
-					}
-					sampleItems = append(sampleItems, &statistics.SampleItem{
-						Value:   val,
-						Ordinal: j,
-					})
-					deltaSize := val.MemUsage() + 4
-					e.memTracker.BufferedConsume(&bufferedMemSize, deltaSize)
-					e.memTracker.BufferedRelease(&bufferedReleaseSize, deltaSize)
-				}
-				collector = &statistics.SampleCollector{
-					Samples:   sampleItems,
-					NullCount: task.rootRowCollector.Base().NullCount[task.slicePos],
-					Count:     task.rootRowCollector.Base().Count - task.rootRowCollector.Base().NullCount[task.slicePos],
-					FMSketch:  task.rootRowCollector.Base().FMSketches[task.slicePos],
-					TotalSize: task.rootRowCollector.Base().TotalSizes[task.slicePos],
-					MemSize:   collectorMemSize,
-				}
-			} else {
-				var tmpDatum types.Datum
-				var err error
-				idx := e.indexes[task.slicePos-colLen]
-				sampleNum := task.rootRowCollector.Base().Samples.Len()
-				sampleItems := make([]*statistics.SampleItem, 0, sampleNum)
-				// consume mandatory memory at the beginning, including all SampleItems, if exceeds, fast fail
-				// 8 is size of reference, 8 is the size of "b := make([]byte, 0, 8)"
-				collectorMemSize := int64(sampleNum) * (8 + statistics.EmptySampleItemSize + 8)
-				e.memTracker.Consume(collectorMemSize)
-				bufferedMemSize := int64(0)
-				bufferedReleaseSize := int64(0)
-				defer e.memTracker.Consume(bufferedMemSize)
-				defer e.memTracker.Release(bufferedReleaseSize)
-			indexSampleCollectLoop:
-				for _, row := range task.rootRowCollector.Base().Samples {
-					if len(idx.Columns) == 1 && row.Columns[idx.Columns[0].Offset].IsNull() {
-						continue
-					}
-					b := make([]byte, 0, 8)
-					for _, col := range idx.Columns {
-						// If the index value contains one value which is too long, we think that it's a value that doesn't occur many times.
-						if len(row.Columns[col.Offset].GetBytes()) > statistics.MaxSampleValueLength {
-							continue indexSampleCollectLoop
-						}
-						if col.Length != types.UnspecifiedLength {
-							row.Columns[col.Offset].Copy(&tmpDatum)
-							ranger.CutDatumByPrefixLen(&tmpDatum, col.Length, &e.colsInfo[col.Offset].FieldType)
-							b, err = codec.EncodeKey(e.ctx.GetSessionVars().StmtCtx, b, tmpDatum)
-							if err != nil {
-								resultCh <- err
-								continue workLoop
-							}
-							continue
-						}
-						b, err = codec.EncodeKey(e.ctx.GetSessionVars().StmtCtx, b, row.Columns[col.Offset])
-						if err != nil {
-							resultCh <- err
-							continue workLoop
-						}
-					}
-					sampleItems = append(sampleItems, &statistics.SampleItem{
-						Value: types.NewBytesDatum(b),
-					})
-					deltaSize := sampleItems[len(sampleItems)-1].Value.MemUsage()
-					e.memTracker.BufferedConsume(&bufferedMemSize, deltaSize)
-					e.memTracker.BufferedRelease(&bufferedReleaseSize, deltaSize)
-				}
-				collector = &statistics.SampleCollector{
-					Samples:   sampleItems,
-					NullCount: task.rootRowCollector.Base().NullCount[task.slicePos],
-					Count:     task.rootRowCollector.Base().Count - task.rootRowCollector.Base().NullCount[task.slicePos],
-					FMSketch:  task.rootRowCollector.Base().FMSketches[task.slicePos],
-					TotalSize: task.rootRowCollector.Base().TotalSizes[task.slicePos],
-					MemSize:   collectorMemSize,
-				}
-			}
-			if task.isColumn {
-				collectors[task.slicePos] = collector
-			}
-			releaseCollectorMemory := func() {
-				if !task.isColumn {
-					e.memTracker.Release(collector.MemSize)
-				}
-			}
-			hist, topn, err := statistics.BuildHistAndTopN(e.ctx, int(e.opts[ast.AnalyzeOptNumBuckets]), int(e.opts[ast.AnalyzeOptNumTopN]), task.id, collector, task.tp, task.isColumn, e.memTracker)
-			if err != nil {
-				resultCh <- err
-				releaseCollectorMemory()
-				continue
-			}
-			finalMemSize := hist.MemoryUsage() + topn.MemoryUsage()
-			e.memTracker.Consume(finalMemSize)
-			hists[task.slicePos] = hist
-			topns[task.slicePos] = topn
-			resultCh <- nil
-			releaseCollectorMemory()
-		case <-exitCh:
-			return
-		}
-	}
-}
-
-=======
->>>>>>> da1b82aa
 func (e *AnalyzeColumnsExec) buildStats(ranges []*ranger.Range, needExtStats bool) (hists []*statistics.Histogram, cms []*statistics.CMSketch, topNs []*statistics.TopN, fms []*statistics.FMSketch, extStats *statistics.ExtendedStatsColl, err error) {
 	if err = e.open(ranges); err != nil {
 		return nil, nil, nil, nil, nil, err
